--- conflicted
+++ resolved
@@ -61,12 +61,10 @@
 
 IS_WINDOWS = os.name == 'nt'
 
-<<<<<<< HEAD
-DEFAULT_TASK_LOG_DIR = os.path.join(tempfile.gettempdir(), 'cloudify')
-=======
 POLL_LOOP_INTERVAL = 0.1
 POLL_LOOP_LOG_ITERATIONS = 200
->>>>>>> 8045ed39
+
+DEFAULT_TASK_LOG_DIR = os.path.join(tempfile.gettempdir(), 'cloudify')
 
 
 @operation
@@ -216,7 +214,6 @@
 
     stderr_to_stdout = process.get('stderr_to_stdout', False)
 
-<<<<<<< HEAD
     logs_root = os.environ.get(CELERY_WORK_DIR_KEY, DEFAULT_TASK_LOG_DIR)
     logs_dir = os.path.join(logs_root, 'logs', 'tasks')
     try:
@@ -224,10 +221,6 @@
     except OSError as e:
         if e.errno != errno.EEXIST:
             raise
-=======
-    pid = process.pid
-    ctx.logger.info('Process created, PID: {0}'.format(pid))
->>>>>>> 8045ed39
 
     # ctx.task_id is a uuid
     stdout_path = os.path.join(logs_dir, "{0}.{1}".format(
@@ -273,8 +266,10 @@
                     stderr=stderr_file,
                     **popen_kwargs)
 
+    pid = process.pid
+    ctx.logger.info('Process created, PID: {0}'.format(pid))
+
     log_counter = 0
-
     while True:
         process_ctx_request(proxy)
         return_code = process.poll()
