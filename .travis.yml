--- conflicted
+++ resolved
@@ -1,21 +1,11 @@
 language: python
 python:
-<<<<<<< HEAD
-    - "2.7"
-env:
-    - TOX_ENV=docs
-    - TOX_ENV=flake8
-install:
-    - pip install tox
-script:
-    - tox -e $TOX_ENV
-=======
-  - '2.6'
   - '2.7'
 env:
   - TOX_ENV=docs
   - TOX_ENV=flake8
   - TOX_ENV=py27
+  - TOX_ENV=py26
 install:
   - pip install tox
 script:
@@ -33,6 +23,5 @@
 after_deploy:
   - git clone https://github.com/cloudify-cosmo/travis-utils.git
   - python travis-utils/validate_pypi.py -v || exit 1
->>>>>>> 24412c90
 notifications:
   flowdock: a73d66c41c6e4406e1c47e042dfd2b59