########
# Copyright (c) 2013 GigaSpaces Technologies Ltd. All rights reserved
#
# Licensed under the Apache License, Version 2.0 (the "License");
# you may not use this file except in compliance with the License.
# You may obtain a copy of the License at
#
#        http://www.apache.org/licenses/LICENSE-2.0
#
# Unless required by applicable law or agreed to in writing, software
# distributed under the License is distributed on an "AS IS" BASIS,
#    * WITHOUT WARRANTIES OR CONDITIONS OF ANY KIND, either express or implied.
#    * See the License for the specific language governing permissions and
#    * limitations under the License.

__author__ = 'ran'

import tempfile
import os
import sys
import time
import shutil
import tarfile
import json

from os.path import expanduser
from contextlib import contextmanager
from urllib2 import HTTPError, URLError
from httplib import HTTPException

from swagger.swagger import ApiClient
from swagger.BlueprintsApi import BlueprintsApi
from swagger.ExecutionsApi import ExecutionsApi
from swagger.DeploymentsApi import DeploymentsApi
from swagger.events_api import EventsApi
from swagger.search_api import SearchApi
from swagger.nodes_api import NodesApi
from swagger.status_api import StatusApi
from swagger.provider_context_api import ProviderContextApi


class ExecutionEvents(object):

    def __init__(self, rest_client, execution_id, batch_size=100,
                 timeout=60, include_logs=False):
        self._rest_client = rest_client
        self._execution_id = execution_id
        self._batch_size = batch_size
        self._from_event = 0
        self._timeout = timeout
        self._include_logs = include_logs

    def fetch_and_process_events(self,
                                 get_remaining_events=False,
                                 events_handler=None):
        if events_handler is None:
            return
        events = self.fetch_events(get_remaining_events=get_remaining_events)
        events_handler(events)

    def fetch_events(self, get_remaining_events=False):
        if get_remaining_events:
            events = []
            timeout = time.time() + self._timeout
            while time.time() < timeout:
                result = self._fetch_events()
                if len(result) > 0:
                    events.extend(result)
                else:
                    return events
                time.sleep(1)
            raise CosmoManagerRestCallError('events/log fetching timed out')
        else:
            return self._fetch_events()

    def _fetch_events(self):
        events, total = self._rest_client.get_execution_events(
            self._execution_id,
            from_event=self._from_event,
            batch_size=self._batch_size,
            include_logs=self._include_logs)
        self._from_event += len(events)
        return events


class CosmoManagerRestClient(object):

    def __init__(self, server_ip, port=8100):
        server_url = 'http://{0}:{1}'.format(server_ip, port)
        api_client = ApiClient(apiServer=server_url, apiKey='')
        self._blueprints_api = BlueprintsApi(api_client)
        self._executions_api = ExecutionsApi(api_client)
        self._deployments_api = DeploymentsApi(api_client)
        self._nodes_api = NodesApi(api_client)
        self._events_api = EventsApi(api_client)
        self._search_api = SearchApi(api_client)
        self._status_api = StatusApi(api_client)
        self._provider_context_api = ProviderContextApi(api_client)

    def status(self):
        with self._protected_call_to_server('status'):
            return self._status_api.status()

    def list_blueprints(self):
        with self._protected_call_to_server('listing blueprints'):
            return self._blueprints_api.list()

    def publish_blueprint(self, blueprint_path, blueprint_id=None):
        tempdir = tempfile.mkdtemp()
        try:
            tar_path = self._tar_blueprint(blueprint_path, tempdir)
            application_file = os.path.basename(blueprint_path)

            with self._protected_call_to_server('publishing blueprint'):
                with open(tar_path, 'rb') as f:
                    blueprint_state = self._blueprints_api.upload(
                        f,
                        application_file_name=application_file,
                        blueprint_id=blueprint_id)
                return blueprint_state
        finally:
            shutil.rmtree(tempdir)

    def get_blueprint(self, blueprint_id):
        with self._protected_call_to_server('getting blueprint'):
            return self._blueprints_api.getById(blueprint_id)

    def get_blueprint_source(self, blueprint_id):
        with self._protected_call_to_server('getting blueprint source'):
            return self._blueprints_api.get_source(blueprint_id)

    def delete_blueprint(self, blueprint_id):
        with self._protected_call_to_server('deleting blueprint'):
            return self._blueprints_api.delete(blueprint_id)

    def validate_blueprint(self, blueprint_id):
        with self._protected_call_to_server('validating blueprint'):
            return self._blueprints_api.validate(blueprint_id)

    def list_deployments(self):
        with self._protected_call_to_server('list deployments'):
            return self._deployments_api.list()

<<<<<<< HEAD
    def list_deployment_executions(self, deployment_id):
=======
    def get_deployment(self, deployment_id):
        with self._protected_call_to_server('get deployment'):
            return self._deployments_api.getById(deployment_id)

    def delete_deployment(self, deployment_id, ignore_live_nodes=False):
        with self._protected_call_to_server('deleting deployment'):
            return self._deployments_api.delete(deployment_id,
                                                ignore_live_nodes)

    def list_deployment_executions(self, deployment_id,
                                   get_executions_statuses=False):
>>>>>>> af9e6f6a
        with self._protected_call_to_server('list executions'):
            return self._deployments_api.listExecutions(deployment_id)

    def create_deployment(self, blueprint_id, deployment_id):
        with self._protected_call_to_server('creating new deployment'):
            body = {
                'blueprintId': blueprint_id
            }
            return self._deployments_api.createDeployment(
                deployment_id=deployment_id,
                body=body)

    def get_execution(self, execution_id):
        with self._protected_call_to_server('get execution'):
            return self._executions_api.getById(execution_id)

    @staticmethod
    def _create_events_query(execution_id, include_logs):
        query = {
            "bool": {
                "must": [
                    {"match": {"context.execution_id": execution_id}},
                ]
            }
        }
        match_cloudify_event = {"match": {"type": "cloudify_event"}}
        if include_logs:
            match_cloudify_log = {"match": {"type": "cloudify_log"}}
            query['bool']['should'] = [
                match_cloudify_event, match_cloudify_log
            ]
        else:
            query['bool']['must'].append(match_cloudify_event)
        return query

    def get_all_execution_events(self, execution_id, include_logs=False):
        # make sure execution exists before proceeding
        # a 404 will be raised otherwise
        with self._protected_call_to_server('fetch execution'):
            self._executions_api.getById(execution_id)

        execution_events = ExecutionEvents(self,
                                           execution_id,
                                           include_logs=include_logs)
        return execution_events.fetch_events(get_remaining_events=True)

    def get_execution_events(self,
                             execution_id,
                             from_event=0,
                             batch_size=100,
                             include_logs=False):
        """
        Returns event for the provided execution id.

        Args:
            execution_id: Id of execution to get events for.
            from_event: Index of first event to retrieve on pagination.
            batch_size: Maximum number of events to retrieve per call.
            include_logs: Whether to also get logs.

        Returns (tuple):
            Events list and total number of currently available events.
        """
        body = {
            "from": from_event,
            "size": batch_size,
            "sort": [{"@timestamp": {"order": "asc"}}],
            "query": self._create_events_query(execution_id, include_logs)
        }
        result = self.get_events(body)
        events = map(lambda x: x['_source'], result['hits']['hits'])
        total_events = result['hits']['total']
        return events, total_events

    def execute_deployment(self, deployment_id, operation, events_handler=None,
                           timeout=900, include_logs=False,
                           wait_for_execution=True, force=False):
        end = time.time() + timeout

        with self._protected_call_to_server('executing deployment operation'):
            body = {
                'workflowId': operation
            }
            execution = self._deployments_api.execute(
                deployment_id=deployment_id,
                body=body,
                force=force)

            if wait_for_execution:
                end_states = ('terminated', 'failed')
                execution_events = ExecutionEvents(self, execution.id,
                                                   include_logs=include_logs)

                while execution.status not in end_states:
                    if end < time.time():
                        raise CosmoManagerRestCallTimeoutError(
                            execution.id,
                            'execution of operation {0} for deployment {1} '
                            'timed out'.format(operation, deployment_id))

                    time.sleep(3)

                    execution = self._executions_api.getById(execution.id)
                    execution_events.fetch_and_process_events(
                        events_handler=events_handler)

                # Process remaining events
                execution_events.fetch_and_process_events(
                    get_remaining_events=True,
                    events_handler=events_handler)

                error = None
                if execution.status != 'terminated':
                    error = execution.error
                return execution.id, error
            else:
                return execution.id, None

    def update_execution_status(self, execution_id, status, error=None):
        """
        Update an execution's status by its id.
        """
        with self._protected_call_to_server('update execution status'):
            self._executions_api.update_execution_status(execution_id,
                                                         status, error)

    def cancel_execution(self, execution_id):
        """
        Cancel an execution by its id.
        """
        with self._protected_call_to_server('cancel execution'):
            return self._executions_api.cancel(execution_id)

    def get_events(self, query):
        """
        Returns events for the provided ElasticSearch query.

        Args:
            query: ElasticSearch query (dict), for example:
                {
                    "query": {
                        "range": {
                            "@timestamp": {
                                "gt": "2014-01-28T13:27:56.231Z",
                            }
                        }
                    }
                }

        Returns:
            A json list of events in ElasticSearch's response format.
        """
        with self._protected_call_to_server('getting events'):
            return self._events_api.get_events(query).json()

    def run_search(self, query):
        """
        Returns results from the storage for the provided ElasticSearch query.

        Args:
            query: ElasticSearch query (dict), for example:
                {
                    "query": {
                        "range": {
                            "@timestamp": {
                                "gt": "2014-01-28T13:27:56.231Z",
                            }
                        }
                    }
                }

        Returns:
            json results from the storage in ElasticSearch's response format.
        """
        with self._protected_call_to_server('running search'):
            return self._search_api.run_search(query).json()

    def list_workflows(self, deployment_id):
        """
        Returns a list of available workflows for the provided deployment id.

        Args:
            deployment_id: Deployment id to get available workflows for.

        Returns:
            Workflows list.
        """
        with self._protected_call_to_server('listing workflows'):
            return self._deployments_api.listWorkflows(deployment_id)

    def list_deployment_nodes(self, deployment_id, get_state=False):
        """
        List nodes for the provided deployment_id
        """
        with self._protected_call_to_server('getting deployment nodes'):
            return self._deployments_api.listNodes(deployment_id, get_state)

    def get_node_instance(self, node_id,
                          get_state_and_runtime_properties=True):
        """
        Gets node runtime/state for the provided node_id.
        """
        with self._protected_call_to_server('getting node instance'):
            return self._nodes_api.get_node_instance(
                node_id,
                get_state_and_runtime_properties)

    def put_node_instance(self, node_id, runtime_properties):
        """Puts node runtime state on the server
        Args:
            node_id: The node id.
            runtime_properties: The node's runtime properties as dict
        Returns:
            Inserted node.
            Example:
                { "id": "node...", "runtimeInfo" { ... } }
        """
        with self._protected_call_to_server('putting node instance'):
            return self._nodes_api.put_node_instance(
                node_id, runtime_properties)

    def update_node_instance(self, node_id, state_version,
                             runtime_properties=None, state=None):
        """Updates node instance for the provided node_id.
           Will not override existing values if None is passed (e.g.
           it's possible to change updated_properties without modifying state)
        Args:
            node_id: The node id.
            state_version: The node's state's version as int
            runtime_properties: The node's updated runtime properties as dict
            state: The node's updated state
        Returns:
            Updated node.
            Example:
                { "id": "node...", "runtimeInfo" { ... }, ... }
        """
        with self._protected_call_to_server('updating node instance'):
            return self._nodes_api.update_node_instance(
                node_id, state_version, runtime_properties, state)

    def post_provider_context(self, name, context):
        """
        Sets the provider context on at the manager server.
        Args:
            name: The name of the provider
            provider_context: The context to store
        """
        with self._protected_call_to_server('posting provider context'):
            return self._provider_context_api.post_context(name, context)

    def get_provider_context(self):
        """
        Gets the provider context from the manager server.
        """
        with self._protected_call_to_server('getting provider context'):
            return self._provider_context_api.get_context()

    @staticmethod
    def _tar_blueprint(blueprint_path, tempdir):
        blueprint_path = expanduser(blueprint_path)
        blueprint_name = os.path.basename(os.path.splitext(blueprint_path)[0])
        blueprint_directory = os.path.dirname(blueprint_path)
        if not blueprint_directory:
            # blueprint path only contains a file name from the local directory
            blueprint_directory = os.getcwd()
        tar_path = '{0}/{1}.tar.gz'.format(tempdir, blueprint_name)
        with tarfile.open(tar_path, "w:gz") as tar:
            tar.add(blueprint_directory,
                    arcname=os.path.basename(blueprint_directory))
        return tar_path

    @staticmethod
    @contextmanager
    def _protected_call_to_server(action_name):
        try:
            yield
        except HTTPError, ex:
            server_message = None
            server_output = None
            if ex.fp:
                server_output = json.loads(ex.fp.read())
            else:
                try:
                    server_output = json.loads(ex.reason)
                except Exception:
                    pass
            if server_output and 'message' in server_output:
                server_message = server_output['message']
            trace = sys.exc_info()[2]
            raise CosmoManagerRestCallHTTPError(
                ex.code,
                'Failed {0}: Error code - {1}; Message - "{2}"'
                .format(
                    action_name,
                    ex.code,
                    server_message if
                    server_message else ex.msg)), None, trace
        except URLError, ex:
            trace = sys.exc_info()[2]
            raise CosmoManagerRestCallError(
                'Failed {0}: Reason - {1}'
                .format(action_name, ex.reason)), None, trace
        except (HTTPException, IOError), ex:
            trace = sys.exc_info()[2]
            raise CosmoManagerRestCallError(
                'Failed {0}: Error - {1}'
                .format(action_name, str(ex))), None, trace


class CosmoManagerRestCallError(Exception):
    pass


class CosmoManagerRestCallHTTPError(CosmoManagerRestCallError):

    def __init__(self, status_code, *args, **kwargs):
        super(CosmoManagerRestCallHTTPError, self).__init__(self,
                                                            *args,
                                                            **kwargs)
        self.status_code = status_code


class CosmoManagerRestCallTimeoutError(Exception):

    def __init__(self, execution_id, *args, **kwargs):
        Exception.__init__(self, *args, **kwargs)
        self.execution_id = execution_id<|MERGE_RESOLUTION|>--- conflicted
+++ resolved
@@ -141,9 +141,6 @@
         with self._protected_call_to_server('list deployments'):
             return self._deployments_api.list()
 
-<<<<<<< HEAD
-    def list_deployment_executions(self, deployment_id):
-=======
     def get_deployment(self, deployment_id):
         with self._protected_call_to_server('get deployment'):
             return self._deployments_api.getById(deployment_id)
@@ -153,9 +150,7 @@
             return self._deployments_api.delete(deployment_id,
                                                 ignore_live_nodes)
 
-    def list_deployment_executions(self, deployment_id,
-                                   get_executions_statuses=False):
->>>>>>> af9e6f6a
+    def list_deployment_executions(self, deployment_id):
         with self._protected_call_to_server('list executions'):
             return self._deployments_api.listExecutions(deployment_id)
 
