########
# Copyright (c) 2013 GigaSpaces Technologies Ltd. All rights reserved
#
# Licensed under the Apache License, Version 2.0 (the "License");
# you may not use this file except in compliance with the License.
# You may obtain a copy of the License at
#
#        http://www.apache.org/licenses/LICENSE-2.0
#
# Unless required by applicable law or agreed to in writing, software
# distributed under the License is distributed on an "AS IS" BASIS,
#    * WITHOUT WARRANTIES OR CONDITIONS OF ANY KIND, either express or implied.
#    * See the License for the specific language governing permissions and
#    * limitations under the License.

__author__ = 'idanmo'


import requests
import json


class NodesApi(object):

    def __init__(self, client, server_url):
        self.client = client
        self.server_url = server_url

    def list(self):
        query_params = {}
        post_data = None

        response = self.client.callAPI('/nodes', 'GET',
                                       query_params,
                                       post_data)

        if response is None:
            return None

        return response

    def get_state_by_id(self, node_id, get_reachable_state=False,
                        get_runtime_state=True):
        query_params = {}
        post_data = None

        resource_path = '/nodes/{0}?reachable={1}&runtime={2}'.format(
            self.client.toPathValue(node_id),
            str(get_reachable_state).lower(),
            str(get_runtime_state).lower())
        response = self.client.callAPI(resource_path, 'GET',
                                       query_params, post_data)
<<<<<<< HEAD
        if not response:
=======

        if response is None:
>>>>>>> c8d25894
            return None

        return response

    def update_node_state(self, node_id, updated_properties):
        response = requests.patch("{0}/nodes/{1}".format(
            self.server_url, node_id),
            headers={'Content-Type': 'application/json'},
            data=json.dumps(updated_properties))
        if response.status_code != 200:
            msg = 'Error updating node runtime state for node id '
            '{0} [code={1}]'.format(node_id, response.status_code)
            raise RuntimeError(msg)
        return response.json()<|MERGE_RESOLUTION|>--- conflicted
+++ resolved
@@ -50,12 +50,8 @@
             str(get_runtime_state).lower())
         response = self.client.callAPI(resource_path, 'GET',
                                        query_params, post_data)
-<<<<<<< HEAD
-        if not response:
-=======
 
         if response is None:
->>>>>>> c8d25894
             return None
 
         return response
