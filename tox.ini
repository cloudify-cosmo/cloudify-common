# content of: tox.ini , put in same dir as setup.py
[tox]
envlist =
    py26_dsl_parser,
    py27_dsl_parser,
    flake8_dsl_parser,
    py26_plugins_common,
    py27_plugins_common,
    flake8_plugins_common,
    flake8_rest_client,
    py26_script_plugin,
    py27_script_plugin,
    flake8_script_plugin,
    docs_plugins_common,
    docs_rest_client

[testenv]
deps =
    -rdev-requirements.txt
    -rtest-requirements.txt
whitelist_externals = make

[testenv:py27_dsl_parser]
deps =
    coverage==3.7.1
    nose
    nose-cov
    testfixtures
    {[testenv]deps}
commands=nosetests --with-cov --cov-report term-missing --cov dsl_parser dsl_parser/tests

[testenv:py26_dsl_parser]
deps =
    coverage==3.7.1
    nose
    nose-cov
    testfixtures
    {[testenv]deps}
commands=nosetests --with-cov --cov-report term-missing --cov dsl_parser dsl_parser/tests

[testenv:flake8_dsl_parser]
deps =
    flake8
commands=flake8 dsl_parser

[testenv:py27_plugins_common]
deps =
    # this fixes issue with tox installing coverage --pre
    coverage==3.7.1
    nose
    nose-cov
    testfixtures
    {[testenv]deps}
commands=nosetests -s --with-cov --cov cloudify cloudify/tests

[testenv:py26_plugins_common]
deps =
    # this fixes issue with tox installing coverage --pre
    coverage==3.7.1
    nose
    nose-cov
    testfixtures
    {[testenv]deps}
commands=nosetests -s --with-cov --cov cloudify cloudify/tests

[testenv:flake8_plugins_common]
deps =
    flake8
commands=flake8 cloudify

[testenv:flake8_rest_client]
deps =
    flake8
commands=flake8 cloudify_rest_client

[testenv:py27_script_plugin]
deps =
    # this fixes issue with tox installing coverage --pre
    coverage==3.7.1
    nose
    nose-cov
    testfixtures
    {[testenv]deps}
commands=nosetests --with-cov --cov script_runner script_runner/tests

[testenv:py26_script_plugin]
deps =
    # this fixes issue with tox installing coverage --pre
    coverage==3.7.1
    nose
    nose-cov
    testfixtures
    {[testenv]deps}
commands=nosetests --with-cov --cov script_runner script_runner/tests

[testenv:flake8_script_plugin]
deps =
    flake8
commands=flake8 script_runner

[testenv:docs_plugins_common]
changedir=docs/cloudify_plugins_common
deps =
    sphinx
    sphinx-rtd-theme
<<<<<<< HEAD
    {[testenv]deps}
=======
    {[testenv]deps:whitelist_externals}
>>>>>>> 32f9ff22
commands=make html

[testenv:docs_rest_client]
changedir=docs/cloudify_rest_client
deps =
    sphinx
    sphinx-rtd-theme
<<<<<<< HEAD
    {[testenv]deps}
commands=make html
=======
    {[testenv]deps:whitelist_externals}
commands=make html
>>>>>>> 32f9ff22
<|MERGE_RESOLUTION|>--- conflicted
+++ resolved
@@ -103,11 +103,7 @@
 deps =
     sphinx
     sphinx-rtd-theme
-<<<<<<< HEAD
-    {[testenv]deps}
-=======
     {[testenv]deps:whitelist_externals}
->>>>>>> 32f9ff22
 commands=make html
 
 [testenv:docs_rest_client]
@@ -115,10 +111,13 @@
 deps =
     sphinx
     sphinx-rtd-theme
-<<<<<<< HEAD
+    {[testenv]deps:whitelist_externals}
+commands=make html
+
+[testenv:docs_rest_client]
+changedir=docs/cloudify_rest_client
+deps =
+    sphinx
+    sphinx-rtd-theme
     {[testenv]deps}
 commands=make html
-=======
-    {[testenv]deps:whitelist_externals}
-commands=make html
->>>>>>> 32f9ff22
