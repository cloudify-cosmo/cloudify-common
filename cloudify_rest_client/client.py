########
# Copyright (c) 2014 GigaSpaces Technologies Ltd. All rights reserved
#
# Licensed under the Apache License, Version 2.0 (the "License");
# you may not use this file except in compliance with the License.
# You may obtain a copy of the License at
#
#        http://www.apache.org/licenses/LICENSE-2.0
#
# Unless required by applicable law or agreed to in writing, software
# distributed under the License is distributed on an "AS IS" BASIS,
#    * WITHOUT WARRANTIES OR CONDITIONS OF ANY KIND, either express or implied.
#    * See the License for the specific language governing permissions and
#    * limitations under the License.

import json
import requests
import logging
from itsdangerous import base64_encode

from cloudify_rest_client import exceptions
from cloudify_rest_client.blueprints import BlueprintsClient
from cloudify_rest_client.deployments import DeploymentsClient
from cloudify_rest_client.executions import ExecutionsClient
from cloudify_rest_client.nodes import NodesClient
from cloudify_rest_client.node_instances import NodeInstancesClient
from cloudify_rest_client.events import EventsClient
from cloudify_rest_client.manager import ManagerClient
from cloudify_rest_client.search import SearchClient
from cloudify_rest_client.evaluate import EvaluateClient
from cloudify_rest_client.deployment_modifications import (
    DeploymentModificationsClient)

DEFAULT_PORT = 80
SECURED_PORT = 443
SECURED_PROTOCOL = 'https'
DEFAULT_PROTOCOL = 'http'


class HTTPClient(object):

    def __init__(self, host, port=DEFAULT_PORT, protocol=DEFAULT_PROTOCOL,
                 user=None, password=None, cert=None, trust_all=False):
        self.port = port
        self.host = host
        self.url = '{0}://{1}:{2}'.format(protocol, host, port)
        self.cert = cert
        self.trust_all = trust_all
        if user and password:
            credentials = '{0}:{1}'.format(user, password)
            self.encoded_credentials = base64_encode(credentials)
        else:
            self.encoded_credentials = None
        self.logger = logging.getLogger('cloudify.rest_client.http')

    @staticmethod
    def _raise_client_error(response, url=None):
        try:
            result = response.json()
        except Exception:
            message = response.content
            if url:
                message = '{0} [{1}]'.format(message, url)
            error_msg = '{0}: {1}'.format(response.status_code, message)
            raise exceptions.CloudifyClientError(
                error_msg,
                status_code=response.status_code)
        message = result['message']
        code = result['error_code']
        server_traceback = result['server_traceback']
        error = exceptions.ERROR_MAPPING.get(code,
                                             exceptions.CloudifyClientError)
        raise error(message, server_traceback,
                    response.status_code, error_code=code)

    def verify_response_status(self, response, expected_code=200):
        if response.status_code != expected_code:
            self._raise_client_error(response)

    def _do_request(self, requests_method, request_url, body, params, headers,
<<<<<<< HEAD
                    expected_status_code, verify=False):
=======
                    expected_status_code, stream):
>>>>>>> 906f6c19
        response = requests_method(request_url,
                                   data=body,
                                   params=params,
                                   headers=headers,
<<<<<<< HEAD
                                   verify=verify)
=======
                                   stream=stream)
>>>>>>> 906f6c19
        if self.logger.isEnabledFor(logging.DEBUG):
            for hdr, hdr_content in response.request.headers.iteritems():
                self.logger.debug('request header:  %s: %s'
                                  % (hdr, hdr_content))
            self.logger.debug('reply:  "%s %s" %s'
                              % (response.status_code,
                                 response.reason, response.content))
            for hdr, hdr_content in response.headers.iteritems():
                self.logger.debug('response header:  %s: %s'
                                  % (hdr, hdr_content))

        if response.status_code != expected_status_code:
            self._raise_client_error(response, request_url)

        if stream:
            return StreamedResponse(response)

        return response.json()

    def get_request_verify(self):
        if self.cert:
            # verify will hold the path to the self-signed certificate
            return self.cert
        # certificate verification is required iff trust_all is False
        return not self.trust_all

    def do_request(self,
                   requests_method,
                   uri,
                   data=None,
                   params=None,
                   headers=None,
                   expected_status_code=200,
                   stream=False):
        request_url = '{0}{1}'.format(self.url, uri)
        # build headers
        if headers is None:
            headers = {'Content-type': 'application/json'}

        if self.encoded_credentials:
            headers['Authorization'] = self.encoded_credentials

        # data is either dict, bytes data or None
        is_dict_data = isinstance(data, dict)
        body = json.dumps(data) if is_dict_data else data
        if self.logger.isEnabledFor(logging.DEBUG):
<<<<<<< HEAD
            print_content = body if body is not None else ''
            self.logger.debug('Sending request: {0} {1} {2}'.format(
                              requests_method.func_name.upper(),
                              request_url, print_content))

        return self._do_request(requests_method, request_url, body,
                                params, headers, expected_status_code,
                                verify=self.get_request_verify())
=======
            log_message = 'Sending request: {0} {1}'.format(
                requests_method.func_name.upper(),
                request_url)
            if is_dict_data:
                log_message += '; body: {0}'.format(body)
            elif data is not None:
                log_message += '; body: bytes data'
            self.logger.debug(log_message)
        return self._do_request(
            requests_method=requests_method, request_url=request_url,
            body=body, params=params, headers=headers,
            expected_status_code=expected_status_code, stream=stream)
>>>>>>> 906f6c19

    def get(self, uri, data=None, params=None, headers=None, _include=None,
            expected_status_code=200, stream=False):
        if _include:
            fields = ','.join(_include)
            if not params:
                params = {}
            params['_include'] = fields
        return self.do_request(requests.get,
                               uri,
                               data=data,
                               params=params,
                               headers=headers,
                               expected_status_code=expected_status_code,
                               stream=stream)

    def put(self, uri, data=None, params=None, headers=None,
            expected_status_code=200, stream=False):
        return self.do_request(requests.put,
                               uri,
                               data=data,
                               params=params,
                               headers=headers,
                               expected_status_code=expected_status_code,
                               stream=stream)

    def patch(self, uri, data=None, params=None, headers=None,
              expected_status_code=200, stream=False):
        return self.do_request(requests.patch,
                               uri,
                               data=data,
                               params=params,
                               headers=headers,
                               expected_status_code=expected_status_code,
                               stream=stream)

    def post(self, uri, data=None, params=None, headers=None,
             expected_status_code=200, stream=False):
        return self.do_request(requests.post,
                               uri,
                               data=data,
                               params=params,
                               headers=headers,
                               expected_status_code=expected_status_code,
                               stream=stream)

    def delete(self, uri, data=None, params=None, headers=None,
               expected_status_code=200, stream=False):
        return self.do_request(requests.delete,
                               uri,
                               data=data,
                               params=params,
                               headers=headers,
                               expected_status_code=expected_status_code,
                               stream=stream)


class StreamedResponse(object):

    def __init__(self, response):
        self._response = response

    @property
    def headers(self):
        return self._response.headers

    def bytes_stream(self, chunk_size=8192):
        return self._response.iter_content(chunk_size)

    def lines_stream(self):
        return self._response.iter_lines()

    def close(self):
        self._response.close()


class CloudifyClient(object):
    """Cloudify's management client."""

    def __init__(self, host='localhost', port=DEFAULT_PORT,
                 user=None, password=None, cert=None, trust_all=False):
        """
        Creates a Cloudify client with the provided host and optional port.

        :param host: Host of Cloudify's management machine.
        :param port: Port of REST API service on management machine.
        :param protocol: Protocol of REST API service on management machine,
                        defaults to http.
        :param user: User of REST API service on management machine.
                     requires when the manager is secured.
        :param password: Password of REST API service on management machine.
                     requires when the manager is secured.
        :param cert: Path to a copy of the server's self-signed certificate.
        :param trust_all: if `False`, the server's certificate
                          (self-signed or not) will be verified.
        :return: Cloudify client instance.
        """

        protocol = DEFAULT_PROTOCOL
        if cert:
            port = SECURED_PORT
        if port == SECURED_PORT:
            protocol = SECURED_PROTOCOL
        self._client = HTTPClient(
            host, port, protocol, user, password, cert, trust_all)
        self.blueprints = BlueprintsClient(self._client)
        self.deployments = DeploymentsClient(self._client)
        self.executions = ExecutionsClient(self._client)
        self.nodes = NodesClient(self._client)
        self.node_instances = NodeInstancesClient(self._client)
        self.manager = ManagerClient(self._client)
        self.events = EventsClient(self._client)
        self.search = SearchClient(self._client)
        self.evaluate = EvaluateClient(self._client)
        self.deployment_modifications = DeploymentModificationsClient(
            self._client)<|MERGE_RESOLUTION|>--- conflicted
+++ resolved
@@ -78,20 +78,13 @@
             self._raise_client_error(response)
 
     def _do_request(self, requests_method, request_url, body, params, headers,
-<<<<<<< HEAD
-                    expected_status_code, verify=False):
-=======
-                    expected_status_code, stream):
->>>>>>> 906f6c19
+                    expected_status_code, stream, verify=False):
         response = requests_method(request_url,
                                    data=body,
                                    params=params,
                                    headers=headers,
-<<<<<<< HEAD
+                                   stream=stream,
                                    verify=verify)
-=======
-                                   stream=stream)
->>>>>>> 906f6c19
         if self.logger.isEnabledFor(logging.DEBUG):
             for hdr, hdr_content in response.request.headers.iteritems():
                 self.logger.debug('request header:  %s: %s'
@@ -138,16 +131,6 @@
         is_dict_data = isinstance(data, dict)
         body = json.dumps(data) if is_dict_data else data
         if self.logger.isEnabledFor(logging.DEBUG):
-<<<<<<< HEAD
-            print_content = body if body is not None else ''
-            self.logger.debug('Sending request: {0} {1} {2}'.format(
-                              requests_method.func_name.upper(),
-                              request_url, print_content))
-
-        return self._do_request(requests_method, request_url, body,
-                                params, headers, expected_status_code,
-                                verify=self.get_request_verify())
-=======
             log_message = 'Sending request: {0} {1}'.format(
                 requests_method.func_name.upper(),
                 request_url)
@@ -159,8 +142,8 @@
         return self._do_request(
             requests_method=requests_method, request_url=request_url,
             body=body, params=params, headers=headers,
-            expected_status_code=expected_status_code, stream=stream)
->>>>>>> 906f6c19
+            expected_status_code=expected_status_code, stream=stream,
+            verify=self.get_request_verify())
 
     def get(self, uri, data=None, params=None, headers=None, _include=None,
             expected_status_code=200, stream=False):
