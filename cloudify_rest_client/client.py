########
# Copyright (c) 2014 GigaSpaces Technologies Ltd. All rights reserved
#
# Licensed under the Apache License, Version 2.0 (the "License");
# you may not use this file except in compliance with the License.
# You may obtain a copy of the License at
#
#        http://www.apache.org/licenses/LICENSE-2.0
#
# Unless required by applicable law or agreed to in writing, software
# distributed under the License is distributed on an "AS IS" BASIS,
#    * WITHOUT WARRANTIES OR CONDITIONS OF ANY KIND, either express or implied.
#    * See the License for the specific language governing permissions and
#    * limitations under the License.

import json
import requests
import logging

from cloudify_rest_client import exceptions
from cloudify_rest_client.blueprints import BlueprintsClient
from cloudify_rest_client.deployments import DeploymentsClient
from cloudify_rest_client.executions import ExecutionsClient
from cloudify_rest_client.nodes import NodesClient
from cloudify_rest_client.node_instances import NodeInstancesClient
from cloudify_rest_client.events import EventsClient
from cloudify_rest_client.manager import ManagerClient
from cloudify_rest_client.search import SearchClient
from cloudify_rest_client.evaluate import EvaluateClient
from cloudify_rest_client.deployment_modifications import (
    DeploymentModificationsClient)
from cloudify_rest_client.tokens import TokensClient

DEFAULT_PORT = 80
SECURED_PORT = 443
SECURED_PROTOCOL = 'https'
DEFAULT_PROTOCOL = 'http'


class HTTPClient(object):

<<<<<<< HEAD
    def __init__(self, host, port=DEFAULT_PORT, protocol=DEFAULT_PROTOCOL,
                 user=None, password=None, cert=None, trust_all=False):
        self.port = port
        self.host = host
        self.url = '{0}://{1}:{2}'.format(protocol, host, port)
        self.cert = cert
        self.trust_all = trust_all
        if user and password:
            credentials = '{0}:{1}'.format(user, password)
            self.encoded_credentials = base64_encode(credentials)
        else:
            self.encoded_credentials = None
=======
    def __init__(self, host, port=80, protocol='http', headers=None,
                 query_params=None):
        self.port = port
        self.host = host
        self.url = '{0}://{1}:{2}'.format(protocol, host, port)
        self.headers = headers.copy() if headers else {}
        if not self.headers.get('Content-type'):
            self.headers['Content-type'] = 'application/json'
        self.query_params = query_params.copy() if query_params else {}
>>>>>>> f17c3900
        self.logger = logging.getLogger('cloudify.rest_client.http')

    @staticmethod
    def _raise_client_error(response, url=None):
        try:
            result = response.json()
        except Exception:
            message = response.content
            if url:
                message = '{0} [{1}]'.format(message, url)
            error_msg = '{0}: {1}'.format(response.status_code, message)
            raise exceptions.CloudifyClientError(
                error_msg,
                status_code=response.status_code)
        message = result['message']
        code = result['error_code']
        server_traceback = result['server_traceback']
        error = exceptions.ERROR_MAPPING.get(code,
                                             exceptions.CloudifyClientError)
        raise error(message, server_traceback,
                    response.status_code, error_code=code)

    def verify_response_status(self, response, expected_code=200):
        if response.status_code != expected_code:
            self._raise_client_error(response)

    def _do_request(self, requests_method, request_url, body, params, headers,
                    expected_status_code, stream, verify=False):
        response = requests_method(request_url,
                                   data=body,
                                   params=params,
                                   headers=headers,
                                   stream=stream,
                                   verify=verify)
        if self.logger.isEnabledFor(logging.DEBUG):
            for hdr, hdr_content in response.request.headers.iteritems():
                self.logger.debug('request header:  %s: %s'
                                  % (hdr, hdr_content))
            self.logger.debug('reply:  "%s %s" %s'
                              % (response.status_code,
                                 response.reason, response.content))
            for hdr, hdr_content in response.headers.iteritems():
                self.logger.debug('response header:  %s: %s'
                                  % (hdr, hdr_content))

        if response.status_code != expected_status_code:
            self._raise_client_error(response, request_url)

        if stream:
            return StreamedResponse(response)

        return response.json()

    def get_request_verify(self):
        if self.cert:
            # verify will hold the path to the self-signed certificate
            return self.cert
        # certificate verification is required iff trust_all is False
        return not self.trust_all

    def do_request(self,
                   requests_method,
                   uri,
                   data=None,
                   params=None,
                   headers=None,
                   expected_status_code=200,
                   stream=False):
        request_url = '{0}{1}'.format(self.url, uri)

        # build headers
        headers = headers or {}
        total_headers = self.headers.copy()
        total_headers.update(headers)

        # build query params
        params = params or {}
        total_params = self.query_params.copy()
        total_params.update(params)

        # data is either dict, bytes data or None
        is_dict_data = isinstance(data, dict)
        body = json.dumps(data) if is_dict_data else data
        if self.logger.isEnabledFor(logging.DEBUG):
            log_message = 'Sending request: {0} {1}'.format(
                requests_method.func_name.upper(),
                request_url)
            if is_dict_data:
                log_message += '; body: {0}'.format(body)
            elif data is not None:
                log_message += '; body: bytes data'
            self.logger.debug(log_message)
        return self._do_request(
            requests_method=requests_method, request_url=request_url,
<<<<<<< HEAD
            body=body, params=params, headers=headers,
            expected_status_code=expected_status_code, stream=stream,
            verify=self.get_request_verify())
=======
            body=body, params=total_params, headers=total_headers,
            expected_status_code=expected_status_code, stream=stream)
>>>>>>> f17c3900

    def get(self, uri, data=None, params=None, headers=None, _include=None,
            expected_status_code=200, stream=False):
        if _include:
            fields = ','.join(_include)
            if not params:
                params = {}
            params['_include'] = fields
        return self.do_request(requests.get,
                               uri,
                               data=data,
                               params=params,
                               headers=headers,
                               expected_status_code=expected_status_code,
                               stream=stream)

    def put(self, uri, data=None, params=None, headers=None,
            expected_status_code=200, stream=False):
        return self.do_request(requests.put,
                               uri,
                               data=data,
                               params=params,
                               headers=headers,
                               expected_status_code=expected_status_code,
                               stream=stream)

    def patch(self, uri, data=None, params=None, headers=None,
              expected_status_code=200, stream=False):
        return self.do_request(requests.patch,
                               uri,
                               data=data,
                               params=params,
                               headers=headers,
                               expected_status_code=expected_status_code,
                               stream=stream)

    def post(self, uri, data=None, params=None, headers=None,
             expected_status_code=200, stream=False):
        return self.do_request(requests.post,
                               uri,
                               data=data,
                               params=params,
                               headers=headers,
                               expected_status_code=expected_status_code,
                               stream=stream)

    def delete(self, uri, data=None, params=None, headers=None,
               expected_status_code=200, stream=False):
        return self.do_request(requests.delete,
                               uri,
                               data=data,
                               params=params,
                               headers=headers,
                               expected_status_code=expected_status_code,
                               stream=stream)


class StreamedResponse(object):

    def __init__(self, response):
        self._response = response

    @property
    def headers(self):
        return self._response.headers

    def bytes_stream(self, chunk_size=8192):
        return self._response.iter_content(chunk_size)

    def lines_stream(self):
        return self._response.iter_lines()

    def close(self):
        self._response.close()


class CloudifyClient(object):
    """Cloudify's management client."""

<<<<<<< HEAD
    def __init__(self, host='localhost', port=DEFAULT_PORT,
                 user=None, password=None, cert=None, trust_all=False):
=======
    def __init__(self, host='localhost', port=80, protocol='http',
                 headers=None, query_params=None):
>>>>>>> f17c3900
        """
        Creates a Cloudify client with the provided host and optional port.

        :param host: Host of Cloudify's management machine.
        :param port: Port of REST API service on management machine.
        :param protocol: Protocol of REST API service on management machine,
                        defaults to http.
<<<<<<< HEAD
        :param user: User of REST API service on management machine.
                     requires when the manager is secured.
        :param password: Password of REST API service on management machine.
                     requires when the manager is secured.
        :param cert: Path to a copy of the server's self-signed certificate.
        :param trust_all: if `False`, the server's certificate
                          (self-signed or not) will be verified.
        :return: Cloudify client instance.
        """

        protocol = DEFAULT_PROTOCOL
        if cert:
            port = SECURED_PORT
        if port == SECURED_PORT:
            protocol = SECURED_PROTOCOL
        self._client = HTTPClient(
            host, port, protocol, user, password, cert, trust_all)
=======
        :param headers: Headers to be added to request.
        :param query_params: Query parameters to be added to the request.
        :return: Cloudify client instance.
        """
        self._client = HTTPClient(host, port, protocol, headers, query_params)
>>>>>>> f17c3900
        self.blueprints = BlueprintsClient(self._client)
        self.deployments = DeploymentsClient(self._client)
        self.executions = ExecutionsClient(self._client)
        self.nodes = NodesClient(self._client)
        self.node_instances = NodeInstancesClient(self._client)
        self.manager = ManagerClient(self._client)
        self.events = EventsClient(self._client)
        self.search = SearchClient(self._client)
        self.evaluate = EvaluateClient(self._client)
        self.deployment_modifications = DeploymentModificationsClient(
            self._client)
        self.tokens = TokensClient(self._client)<|MERGE_RESOLUTION|>--- conflicted
+++ resolved
@@ -39,21 +39,7 @@
 
 class HTTPClient(object):
 
-<<<<<<< HEAD
-    def __init__(self, host, port=DEFAULT_PORT, protocol=DEFAULT_PROTOCOL,
-                 user=None, password=None, cert=None, trust_all=False):
-        self.port = port
-        self.host = host
-        self.url = '{0}://{1}:{2}'.format(protocol, host, port)
-        self.cert = cert
-        self.trust_all = trust_all
-        if user and password:
-            credentials = '{0}:{1}'.format(user, password)
-            self.encoded_credentials = base64_encode(credentials)
-        else:
-            self.encoded_credentials = None
-=======
-    def __init__(self, host, port=80, protocol='http', headers=None,
+    def __init__(self, host, port=DEFAULT_PORT, protocol=DEFAULT_PROTOCOL, headers=None,
                  query_params=None):
         self.port = port
         self.host = host
@@ -62,7 +48,6 @@
         if not self.headers.get('Content-type'):
             self.headers['Content-type'] = 'application/json'
         self.query_params = query_params.copy() if query_params else {}
->>>>>>> f17c3900
         self.logger = logging.getLogger('cloudify.rest_client.http')
 
     @staticmethod
@@ -157,14 +142,9 @@
             self.logger.debug(log_message)
         return self._do_request(
             requests_method=requests_method, request_url=request_url,
-<<<<<<< HEAD
-            body=body, params=params, headers=headers,
+            body=body, params=total_params, headers=total_headers,
             expected_status_code=expected_status_code, stream=stream,
             verify=self.get_request_verify())
-=======
-            body=body, params=total_params, headers=total_headers,
-            expected_status_code=expected_status_code, stream=stream)
->>>>>>> f17c3900
 
     def get(self, uri, data=None, params=None, headers=None, _include=None,
             expected_status_code=200, stream=False):
@@ -244,13 +224,8 @@
 class CloudifyClient(object):
     """Cloudify's management client."""
 
-<<<<<<< HEAD
-    def __init__(self, host='localhost', port=DEFAULT_PORT,
-                 user=None, password=None, cert=None, trust_all=False):
-=======
-    def __init__(self, host='localhost', port=80, protocol='http',
-                 headers=None, query_params=None):
->>>>>>> f17c3900
+    def __init__(self, host='localhost', port=None, protocol=DEFAULT_PROTOCOL,
+                 headers=None, query_params=None, cert=None, trust_all=False):
         """
         Creates a Cloudify client with the provided host and optional port.
 
@@ -258,31 +233,23 @@
         :param port: Port of REST API service on management machine.
         :param protocol: Protocol of REST API service on management machine,
                         defaults to http.
-<<<<<<< HEAD
-        :param user: User of REST API service on management machine.
-                     requires when the manager is secured.
-        :param password: Password of REST API service on management machine.
-                     requires when the manager is secured.
+        :param headers: Headers to be added to request.
+        :param query_params: Query parameters to be added to the request.
         :param cert: Path to a copy of the server's self-signed certificate.
         :param trust_all: if `False`, the server's certificate
                           (self-signed or not) will be verified.
         :return: Cloudify client instance.
         """
 
-        protocol = DEFAULT_PROTOCOL
-        if cert:
-            port = SECURED_PORT
-        if port == SECURED_PORT:
-            protocol = SECURED_PROTOCOL
-        self._client = HTTPClient(
-            host, port, protocol, user, password, cert, trust_all)
-=======
-        :param headers: Headers to be added to request.
-        :param query_params: Query parameters to be added to the request.
-        :return: Cloudify client instance.
-        """
-        self._client = HTTPClient(host, port, protocol, headers, query_params)
->>>>>>> f17c3900
+        if not port:
+            if protocol == SECURED_PROTOCOL or cert:
+                # SSL
+                port = SECURED_PORT
+            else:
+                port = DEFAULT_PORT
+
+        self._client = HTTPClient(host, port, protocol, headers,
+                                  query_params, cert, trust_all)
         self.blueprints = BlueprintsClient(self._client)
         self.deployments = DeploymentsClient(self._client)
         self.executions = ExecutionsClient(self._client)
