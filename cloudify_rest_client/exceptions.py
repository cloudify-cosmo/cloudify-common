--- conflicted
+++ resolved
@@ -67,7 +67,10 @@
 
     ERROR_CODE = 'no_such_include_field_error'
 
-<<<<<<< HEAD
+    def __init__(self, message, server_traceback=None, status_code=-1):
+        super(NoSuchIncludeFieldError, self).__init__(
+            message, server_traceback, status_code)
+
 
 class MissingRequiredDeploymentInputError(CloudifyClientError):
     """
@@ -76,14 +79,17 @@
     """
     ERROR_CODE = 'missing_required_deployment_input_error'
 
+    def __init__(self, message, server_traceback=None, status_code=-1):
+        super(MissingRequiredDeploymentInputError, self).__init__(
+            message, server_traceback, status_code)
+
 
 class UnknownDeploymentInputError(CloudifyClientError):
     """
     Raised when an unexpected input was specified on deployment creation.
     """
     ERROR_CODE = 'unknown_deployment_input_error'
-=======
+
     def __init__(self, message, server_traceback=None, status_code=-1):
-        super(NoSuchIncludeFieldError, self).__init__(
-            message, server_traceback, status_code)
->>>>>>> a68c408a
+        super(UnknownDeploymentInputError, self).__init__(
+            message, server_traceback, status_code)