########
# Copyright (c) 2013 GigaSpaces Technologies Ltd. All rights reserved
#
# Licensed under the Apache License, Version 2.0 (the "License");
# you may not use this file except in compliance with the License.
# You may obtain a copy of the License at
#
#        http://www.apache.org/licenses/LICENSE-2.0
#
# Unless required by applicable law or agreed to in writing, software
# distributed under the License is distributed on an "AS IS" BASIS,
#    * WITHOUT WARRANTIES OR CONDITIONS OF ANY KIND, either express or implied.
#    * See the License for the specific language governing permissions and
#    * limitations under the License.

__author__ = 'ran'

from urllib import pathname2url
import os

from dsl_parser.tests.abstract_test_parser import AbstractTestParser
from dsl_parser.parser import parse, parse_from_path, parse_from_url
from dsl_parser.parser import TYPE_HIERARCHY


def op_struct(plugin_name, operation_mapping, properties=None):
    result = {'plugin': plugin_name, 'operation': operation_mapping}
    if properties:
        result['properties'] = properties
    return result


class TestParserApi(AbstractTestParser):
    def _assert_minimal_blueprint(self, result, expected_type='test_type',
                                  expected_declared_type='test_type'):
        self.assertEquals('test_app', result['name'])
        self.assertEquals(1, len(result['nodes']))
        node = result['nodes'][0]
        self.assertEquals('test_node', node['id'])
        self.assertEquals('test_node', node['name'])
        self.assertEquals(expected_type, node['type'])
        self.assertEquals(expected_declared_type, node['declared_type'])
        self.assertEquals('val', node['properties']['key'])
        self.assertEquals(1, node['instances']['deploy'])

    def _get_plugin_to_install_from_node(self, node, plugin_name):
        return next(plugin for plugin in node['plugins_to_install']
                    if plugin['name'] == plugin_name)

    def test_single_node_blueprint(self):
        result = parse(self.MINIMAL_BLUEPRINT)
        self._assert_minimal_blueprint(result)

    def test_type_without_interface(self):
        yaml = self.MINIMAL_BLUEPRINT
        result = parse(yaml)
        self._assert_minimal_blueprint(result)

    def test_import_from_path(self):
        yaml = self.create_yaml_with_imports([self.MINIMAL_BLUEPRINT])
        result = parse(yaml)
        self._assert_minimal_blueprint(result)

    def _assert_blueprint(self, result):
        node = result['nodes'][0]
        self.assertEquals('test_type', node['type'])
        plugin_props = node['plugins']['test_plugin']
        self.assertEquals(4, len(plugin_props))
        self.assertEquals('false', plugin_props['agent_plugin'])
        self.assertEquals('http://test_url.zip', plugin_props['url'])
        self.assertEquals('test_plugin', plugin_props['name'])
        operations = node['operations']
        self.assertEquals(op_struct('test_plugin', 'install'),
                          operations['install'])
        self.assertEquals(op_struct('test_plugin', 'install'),
                          operations['test_interface1.install'])
        self.assertEquals(op_struct('test_plugin', 'terminate'),
                          operations['terminate'])
        self.assertEquals(op_struct('test_plugin', 'terminate'),
                          operations['test_interface1.terminate'])

    def test_type_with_single_explicit_interface_and_plugin(self):
        yaml = self.BASIC_BLUEPRINT_SECTION + self.BASIC_PLUGIN + """
types:
    test_type:
        interfaces:
            test_interface1:
                - install: test_plugin.install
                - terminate: test_plugin.terminate
                - start: test_plugin.start
        properties:
            - install_agent: 'false'
            - key
            - number: 80
            - boolean: false
            - complex:
                key1: value1
                key2: value2
            """

        result = parse(yaml)
        self._assert_blueprint(result)

    def test_type_with_single_implicit_interface_and_plugin(self):
        yaml = self.BLUEPRINT_WITH_INTERFACES_AND_PLUGINS
        result = parse(yaml)
        self._assert_blueprint(result)

    def test_dsl_with_type_with_operation_mappings(self):
        yaml = self.create_yaml_with_imports([self.BASIC_BLUEPRINT_SECTION,
                                              self.BASIC_PLUGIN]) + """
types:
    test_type:
        properties:
            - key
        interfaces:
            test_interface1:
                - install: test_plugin.install
                - terminate: test_plugin.terminate
            test_interface2:
                - start: other_test_plugin.start
                - shutdown: other_test_plugin.shutdown

plugins:
    other_test_plugin:
        derived_from: "cloudify.plugins.remote_plugin"
        properties:
            url: "http://test_url2.zip"
"""
        result = parse(yaml)
        node = result['nodes'][0]
        self._assert_blueprint(result)

        plugin_props = node['plugins']['other_test_plugin']
        self.assertEquals(4, len(plugin_props))
        self.assertEquals('http://test_url2.zip', plugin_props['url'])
        self.assertEquals('false', plugin_props['agent_plugin'])
        self.assertEquals('other_test_plugin', plugin_props['name'])
        operations = node['operations']
        self.assertEquals(op_struct('other_test_plugin', 'start'),
                          operations['start'])
        self.assertEquals(op_struct('other_test_plugin', 'start'),
                          operations['test_interface2.start'])
        self.assertEquals(op_struct('other_test_plugin', 'shutdown'),
                          operations['shutdown'])
        self.assertEquals(op_struct('other_test_plugin', 'shutdown'),
                          operations['test_interface2.shutdown'])

    def test_merge_plugins_and_interfaces_imports(self):
        yaml = self.create_yaml_with_imports([self.BASIC_BLUEPRINT_SECTION,
                                              self.BASIC_PLUGIN]) + """
plugins:
    other_test_plugin:
        derived_from: "cloudify.plugins.remote_plugin"
        properties:
            url: "http://test_url2.zip"
types:
    test_type:
        properties:
            - key
        interfaces:
            test_interface1:
                - install: test_plugin.install
                - terminate: test_plugin.terminate
            test_interface2:
                - start: other_test_plugin.start
                - shutdown: other_test_plugin.shutdown
        """
        result = parse(yaml)
        node = result['nodes'][0]
        self._assert_blueprint(result)

        plugin_props = node['plugins']['other_test_plugin']
        self.assertEquals(4, len(plugin_props))
        self.assertEquals('http://test_url2.zip', plugin_props['url'])
        self.assertEquals('other_test_plugin', plugin_props['name'])
        self.assertEquals('false', plugin_props['agent_plugin'])
        operations = node['operations']
        self.assertEquals(op_struct('other_test_plugin', 'start'),
                          operations['start'])
        self.assertEquals(op_struct('other_test_plugin', 'start'),
                          operations['test_interface2.start'])
        self.assertEquals(op_struct('other_test_plugin', 'shutdown'),
                          operations['shutdown'])
        self.assertEquals(op_struct('other_test_plugin', 'shutdown'),
                          operations['test_interface2.shutdown'])

    def test_recursive_imports(self):
        bottom_level_yaml = self.BASIC_TYPE
        bottom_file_name = self.make_yaml_file(bottom_level_yaml)

        mid_level_yaml = self.BASIC_PLUGIN + """
imports:
    -   {0}""".format(bottom_file_name)
        mid_file_name = self.make_yaml_file(mid_level_yaml)

        top_level_yaml = self.BASIC_BLUEPRINT_SECTION + """
imports:
    -   {0}""".format(mid_file_name)

        result = parse(top_level_yaml)
        self._assert_blueprint(result)

    def test_parse_dsl_from_file(self):
        filename = self.make_yaml_file(self.MINIMAL_BLUEPRINT)
        result = parse_from_path(filename)
        self._assert_minimal_blueprint(result)

    def test_parse_dsl_from_url(self):
        filename_url = self.make_yaml_file(self.MINIMAL_BLUEPRINT, True)
        result = parse_from_url(filename_url)
        self._assert_minimal_blueprint(result)

    def test_import_empty_list(self):
        yaml = self.MINIMAL_BLUEPRINT + """
imports: []
        """
        result = parse(yaml)
        self._assert_minimal_blueprint(result)

    def test_diamond_imports(self):
        bottom_level_yaml = self.BASIC_TYPE
        bottom_file_name = self.make_yaml_file(bottom_level_yaml)

        mid_level_yaml = self.BASIC_PLUGIN + """
imports:
    -   {0}""".format(bottom_file_name)
        mid_file_name = self.make_yaml_file(mid_level_yaml)

        mid_level_yaml2 = """
imports:
    -   {0}""".format(bottom_file_name)
        mid_file_name2 = self.make_yaml_file(mid_level_yaml2)

        top_level_yaml = self.BASIC_BLUEPRINT_SECTION + """
imports:
    -   {0}
    -   {1}""".format(mid_file_name, mid_file_name2)
        result = parse(top_level_yaml)
        self._assert_blueprint(result)

    def test_node_get_type_properties_including_overriding_properties(self):
        yaml = self.BASIC_BLUEPRINT_SECTION + """
types:
    test_type:
        properties:
            - key: "not_val"
            - key2: "val2"
    """
        result = parse(yaml)
        # this will also check property "key" = "val"
        self._assert_minimal_blueprint(result)
        node = result['nodes'][0]
        self.assertEquals('val2', node['properties']['key2'])

    def test_alias_mapping_imports(self):
        imported_yaml = self.MINIMAL_BLUEPRINT
        imported_filename = self.make_yaml_file(imported_yaml)
        imported_alias = 'imported_alias'
        yaml = """
imports:
    -   {0}""".format(imported_alias)
        result = parse(yaml,
                       alias_mapping_dict={'{0}'.format(imported_alias):
                                           '{0}'.format(imported_filename)})
        self._assert_minimal_blueprint(result)

    def test_alias_mapping_imports_using_path(self):
        imported_yaml = self.MINIMAL_BLUEPRINT
        imported_filename = self.make_yaml_file(imported_yaml)
        imported_alias = 'imported_alias'
        yaml = """
imports:
    -   {0}""".format(imported_alias)
        alias_path = self.make_alias_yaml_file({
            '{0}'.format(imported_alias): '{0}'.format(imported_filename)})
        result = parse(yaml, alias_mapping_url=alias_path)
        self._assert_minimal_blueprint(result)

    def test_instance_relationship_base_property(self):
        yaml = self.MINIMAL_BLUEPRINT + """
        -   name: test_node2
            type: test_type
            relationships:
                - type: cloudify.relationships.depends_on
                  target: test_node
        -   name: test_node3
            type: test_type
            relationships:
                - type: cloudify.relationships.connected_to
                  target: test_node
        -   name: test_node4
            type: test_type
            relationships:
                - type: derived_from_connected_to
                  target: test_node
        -   name: test_node5
            type: test_type
            relationships:
                - type: cloudify.relationships.contained_in
                  target: test_node
        -   name: test_node6
            type: test_type
            relationships:
                - type: derived_from_contained_in
                  target: test_node
        -   name: test_node7
            type: test_type
            relationships:
                - type: test_relationship
                  target: test_node
relationships:
    test_relationship: {}
    cloudify.relationships.depends_on: {}
    cloudify.relationships.connected_to: {}
    cloudify.relationships.contained_in: {}
    derived_from_connected_to:
        derived_from: cloudify.relationships.connected_to
    derived_from_contained_in:
        derived_from: cloudify.relationships.contained_in
"""
        result = parse(yaml)
        n2_relationship = result['nodes'][1]['relationships'][0]
        n3_relationship = result['nodes'][2]['relationships'][0]
        n4_relationship = result['nodes'][3]['relationships'][0]
        n5_relationship = result['nodes'][4]['relationships'][0]
        n6_relationship = result['nodes'][5]['relationships'][0]
        n7_relationship = result['nodes'][6]['relationships'][0]
        self.assertEquals('depends', n2_relationship['base'])
        self.assertEquals('connected', n3_relationship['base'])
        self.assertEquals('connected', n4_relationship['base'])
        self.assertEquals('contained', n5_relationship['base'])
        self.assertEquals('contained', n6_relationship['base'])
        self.assertEquals('undefined', n7_relationship['base'])

    def test_type_properties_derivation(self):
        yaml = self.BASIC_BLUEPRINT_SECTION + """
types:
    test_type:
        properties:
            - key: "not_val"
            - key2: "val2"
        derived_from: "test_type_parent"

    test_type_parent:
        properties:
            - key: "val1_parent"
            - key2: "val2_parent"
            - key3: "val3_parent"
    """
        result = parse(yaml)
        # this will also check property "key" = "val"
        self._assert_minimal_blueprint(result)
        node = result['nodes'][0]
        self.assertEquals('val2', node['properties']['key2'])
        self.assertEquals('val3_parent', node['properties']['key3'])

    def test_empty_types_hierarchy_in_node(self):
        yaml = self.BASIC_BLUEPRINT_SECTION + """
types:
    test_type:
        properties:
            - key: "not_val"
            - key2: "val2"
    """
        result = parse(yaml)
        node = result['nodes'][0]
        self.assertEqual(1, len(node[TYPE_HIERARCHY]))
        self.assertEqual('test_type', node[TYPE_HIERARCHY][0])

    def test_types_hierarchy_in_node(self):
        yaml = self.BASIC_BLUEPRINT_SECTION + """
types:
    test_type:
        derived_from: "test_type_parent"
        properties:
            - key: "not_val"
            - key2: "val2"
    test_type_parent: {}
    """
        result = parse(yaml)
        node = result['nodes'][0]
        self.assertEqual(2, len(node[TYPE_HIERARCHY]))
        self.assertEqual('test_type_parent', node[TYPE_HIERARCHY][0])
        self.assertEqual('test_type', node[TYPE_HIERARCHY][1])

    def test_types_hierarchy_order_in_node(self):
        yaml = self.BASIC_BLUEPRINT_SECTION + """
types:
    test_type:
        derived_from: "test_type_parent"
        properties:
            - key: "not_val"
            - key2: "val2"
    test_type_parent:
        derived_from: "parent_type"

    parent_type: {}
    """
        result = parse(yaml)
        node = result['nodes'][0]
        self.assertEqual(3, len(node[TYPE_HIERARCHY]))
        self.assertEqual('parent_type', node[TYPE_HIERARCHY][0])
        self.assertEqual('test_type_parent', node[TYPE_HIERARCHY][1])
        self.assertEqual('test_type', node[TYPE_HIERARCHY][2])

    def test_types_hierarchy_with_node_type_impl(self):
        yaml = self.create_yaml_with_imports([self.MINIMAL_BLUEPRINT]) + """
types:
    specific_test_type:
        derived_from: test_type

type_implementations:
    implementation_of_specific_test_type:
        type: specific_test_type
        node_ref: test_node
"""
        result = parse(yaml)
        node = result['nodes'][0]
        self.assertEqual(2, len(node[TYPE_HIERARCHY]))
        self.assertEqual('test_type', node[TYPE_HIERARCHY][0])
        self.assertEqual('specific_test_type', node[TYPE_HIERARCHY][1])

    def test_type_properties_recursive_derivation(self):
        yaml = self.BASIC_BLUEPRINT_SECTION + """
types:
    test_type:
        properties:
            - key: "not_val"
            - key2: "val2"
        derived_from: "test_type_parent"

    test_type_parent:
        properties:
            - key: "val_parent"
            - key2: "val2_parent"
            - key4: "val4_parent"
        derived_from: "test_type_grandparent"

    test_type_grandparent:
        properties:
            - key: "val1_grandparent"
            - key2: "val2_grandparent"
            - key3: "val3_grandparent"
        derived_from: "test_type_grandgrandparent"

    test_type_grandgrandparent: {}
    """
        result = parse(yaml)
        # this will also check property "key" = "val"
        self._assert_minimal_blueprint(result)
        node = result['nodes'][0]
        self.assertEquals('val2', node['properties']['key2'])
        self.assertEquals('val3_grandparent', node['properties']['key3'])
        self.assertEquals('val4_parent', node['properties']['key4'])

    def test_type_interface_derivation(self):
        yaml = self.create_yaml_with_imports([self.BASIC_BLUEPRINT_SECTION,
                                              self.BASIC_PLUGIN]) + """
types:
    test_type:
        properties:
            - key
        interfaces:
            test_interface1:
                - install: test_plugin.install
                - terminate: test_plugin.terminate
            test_interface2:
                - start: test_plugin2.start
                - stop: test_plugin2.stop
            test_interface3:
                - op1: test_plugin3.op
        derived_from: "test_type_parent"

    test_type_parent:
        interfaces:
            test_interface1:
                - install: nop_plugin.install
                - terminate: nop_plugin.install
            test_interface2:
                - start: test_plugin2.start
                - stop: test_plugin2.stop
            test_interface3:
                 - op1: test_plugin3.op
            test_interface4:
                - op2: test_plugin4.op2

plugins:
    test_plugin2:
        derived_from: "cloudify.plugins.remote_plugin"
        properties:
            url: "http://test_url2.zip"
    test_plugin3:
        derived_from: "cloudify.plugins.remote_plugin"
        properties:
            url: "http://test_url3.zip"
    test_plugin4:
        derived_from: "cloudify.plugins.remote_plugin"
        properties:
            url: "http://test_url4.zip"
    """

        result = parse(yaml)
        self._assert_blueprint(result)
        node = result['nodes'][0]
        plugin_props = node['plugins']['test_plugin2']
        self.assertEquals(4, len(plugin_props))
        self.assertEquals('http://test_url2.zip', plugin_props['url'])
        self.assertEquals('test_plugin2', plugin_props['name'])
        self.assertEquals('false', plugin_props['agent_plugin'])
        operations = node['operations']
        self.assertEquals(12, len(operations))
        self.assertEquals(op_struct('test_plugin2', 'start'),
                          operations['start'])
        self.assertEquals(op_struct('test_plugin2', 'start'),
                          operations['test_interface2.start'])
        self.assertEquals(op_struct('test_plugin2', 'stop'),
                          operations['stop'])
        self.assertEquals(op_struct('test_plugin2', 'stop'),
                          operations['test_interface2.stop'])
        self.assertEquals(op_struct('test_plugin3', 'op'),
                          operations['op1'])
        self.assertEquals(op_struct('test_plugin3', 'op'),
                          operations['test_interface3.op1'])
        self.assertEquals(op_struct('test_plugin4', 'op2'),
                          operations['op2'])
        self.assertEquals(op_struct('test_plugin4', 'op2'),
                          operations['test_interface4.op2'])
        self.assertEquals(4, len(node['plugins']))

    def test_type_interface_recursive_derivation(self):
        yaml = self.create_yaml_with_imports([self.BASIC_BLUEPRINT_SECTION,
                                              self.BASIC_PLUGIN]) + """
types:
    test_type:
        properties:
            - key
        interfaces:
            test_interface1:
                - install: test_plugin.install
                - terminate: test_plugin.terminate
        derived_from: "test_type_parent"

    test_type_parent:
        derived_from: "test_type_grandparent"

    test_type_grandparent:
        interfaces:
            test_interface1:
                - install: non_plugin.install
                - terminate: non_plugin.terminate
            test_interface2:
                - start: test_plugin2.start
                - stop: test_plugin2.stop

plugins:
    test_plugin2:
        derived_from: "cloudify.plugins.remote_plugin"
        properties:
            url: "http://test_url2.zip"
        """

        result = parse(yaml)
        self._assert_blueprint(result)
        node = result['nodes'][0]
        plugin_props = node['plugins']['test_plugin2']
        self.assertEquals(4, len(plugin_props))
        self.assertEquals('http://test_url2.zip', plugin_props['url'])
        self.assertEquals('test_plugin2', plugin_props['name'])
        self.assertEquals('false', plugin_props['agent_plugin'])
        operations = node['operations']
        self.assertEquals(8, len(operations))
        self.assertEquals(op_struct('test_plugin2', 'start'),
                          operations['start'])
        self.assertEquals(op_struct('test_plugin2', 'start'),
                          operations['test_interface2.start'])
        self.assertEquals(op_struct('test_plugin2', 'stop'),
                          operations['stop'])
        self.assertEquals(op_struct('test_plugin2', 'stop'),
                          operations['test_interface2.stop'])
        self.assertEquals(2, len(node['plugins']))

    def test_two_explicit_interfaces_with_same_operation_name(self):
        yaml = self.create_yaml_with_imports([self.BASIC_BLUEPRINT_SECTION,
                                              self.BASIC_PLUGIN]) + """
types:
    test_type:
        properties:
            - key
        interfaces:
            test_interface1:
                - install: test_plugin.install
                - terminate: test_plugin.terminate
            test_interface2:
                - install: other_test_plugin.install
                - shutdown: other_test_plugin.shutdown
plugins:
    other_test_plugin:
        derived_from: "cloudify.plugins.remote_plugin"
        properties:
            url: "http://test_url2.zip"
    """
        result = parse(yaml)
        node = result['nodes'][0]
        self.assertEquals('test_type', node['type'])
        plugin_props = node['plugins']['test_plugin']
        self.assertEquals(4, len(plugin_props))
        self.assertEquals('http://test_url.zip', plugin_props['url'])
        self.assertEquals('test_plugin', plugin_props['name'])
        self.assertEquals('false', plugin_props['agent_plugin'])
        operations = node['operations']
        self.assertEquals(op_struct('test_plugin', 'install'),
                          operations['test_interface1.install'])
        self.assertEquals(op_struct('test_plugin', 'terminate'),
                          operations['terminate'])
        self.assertEquals(op_struct('test_plugin', 'terminate'),
                          operations['test_interface1.terminate'])
        plugin_props = node['plugins']['other_test_plugin']
        self.assertEquals(4, len(plugin_props))
        self.assertEquals('http://test_url2.zip', plugin_props['url'])
        self.assertEquals('other_test_plugin', plugin_props['name'])
        self.assertEquals('false', plugin_props['agent_plugin'])
        self.assertEquals(op_struct('other_test_plugin', 'install'),
                          operations['test_interface2.install'])
        self.assertEquals(op_struct('other_test_plugin', 'shutdown'),
                          operations['shutdown'])
        self.assertEquals(op_struct('other_test_plugin', 'shutdown'),
                          operations['test_interface2.shutdown'])
        self.assertEquals(6, len(operations))

    def test_plugins_derived_from_field(self):
        yaml = self.BASIC_BLUEPRINT_SECTION + """
types:
    test_type:
        properties:
            - key
        interfaces:
            test_interface1:
                - install: test_plugin1.install
            test_interface2:
                - install: test_plugin2.install

plugins:
    test_plugin1:
        derived_from: "cloudify.plugins.remote_plugin"
        properties:
            url: "http://test_url1.zip"
    test_plugin2:
        derived_from: "cloudify.plugins.remote_plugin"
        properties:
            url: "http://test_url2.zip"
    """
        result = parse(yaml)
        node = result['nodes'][0]
        self.assertEquals('false',
                          node['plugins']['test_plugin1']['agent_plugin'])
        self.assertEquals('false',
                          node['plugins']['test_plugin2']['agent_plugin'])

    def test_relative_path_import(self):
        bottom_level_yaml = self.BASIC_TYPE
        self.make_file_with_name(bottom_level_yaml, 'bottom_level.yaml')

        mid_level_yaml = self.BASIC_PLUGIN + """
imports:
    -   \"bottom_level.yaml\""""
        mid_file_name = self.make_yaml_file(mid_level_yaml)

        top_level_yaml = self.BASIC_BLUEPRINT_SECTION + """
imports:
    -   {0}""".format(mid_file_name)
        result = parse(top_level_yaml)
        self._assert_blueprint(result)

    def test_import_from_file_uri(self):
        yaml = self.create_yaml_with_imports([self.MINIMAL_BLUEPRINT], True)
        result = parse(yaml)
        self._assert_minimal_blueprint(result)

    def test_relative_file_uri_import(self):
        bottom_level_yaml = self.BASIC_TYPE
        self.make_file_with_name(bottom_level_yaml, 'bottom_level.yaml')

        mid_level_yaml = self.BASIC_PLUGIN + """
imports:
    -   \"bottom_level.yaml\""""
        mid_file_name = self.make_yaml_file(mid_level_yaml)

        top_level_yaml = self.BASIC_BLUEPRINT_SECTION + """
imports:
    -   {0}""".format('file:///' + pathname2url(mid_file_name))
        result = parse(top_level_yaml)
        self._assert_blueprint(result)

    def test_empty_top_level_relationships(self):
        yaml = self.MINIMAL_BLUEPRINT + """
relationships: {}
                        """
        result = parse(yaml)
        self._assert_minimal_blueprint(result)
        self.assertEquals(0, len(result['relationships']))

    def test_empty_top_level_relationships_empty_relationship(self):
        yaml = self.MINIMAL_BLUEPRINT + """
relationships:
    test_relationship: {}
                        """
        result = parse(yaml)
        self._assert_minimal_blueprint(result)
        self.assertDictEqual({'name': 'test_relationship'},
                             result['relationships']['test_relationship'])

    def test_top_level_relationships_single_complete_relationship(self):
        yaml = self.BLUEPRINT_WITH_INTERFACES_AND_PLUGINS + """
relationships:
    empty_rel: {}
    test_relationship:
        derived_from: "empty_rel"
        source_interfaces:
            test_interface3:
                - test_interface3_op1
        target_interfaces:
            test_interface4:
                - test_interface4_op1: test_plugin.task_name
        """
        result = parse(yaml)
        self._assert_blueprint(result)
        self.assertDictEqual({'name': 'empty_rel'},
                             result['relationships']['empty_rel'])
        test_relationship = result['relationships']['test_relationship']
        self.assertEquals('test_relationship', test_relationship['name'])

        result_test_interface_3 = \
            test_relationship['source_interfaces']['test_interface3']
        self.assertEquals('test_interface3_op1', result_test_interface_3[0])
        result_test_interface_4 = \
            test_relationship['target_interfaces']['test_interface4']
        self.assertEquals({'test_interface4_op1': 'test_plugin.task_name'},
                          result_test_interface_4[0])

    def test_top_level_relationships_recursive_imports(self):
        bottom_level_yaml = self.BLUEPRINT_WITH_INTERFACES_AND_PLUGINS + """
relationships:
    empty_rel: {}
    test_relationship:
        derived_from: "empty_rel"
        source_interfaces:
            test_interface2:
                -   install: test_plugin.install
                -   terminate: test_plugin.terminate
        """

        bottom_file_name = self.make_yaml_file(bottom_level_yaml)
        mid_level_yaml = """
relationships:
    test_relationship2:
        derived_from: "test_relationship3"
imports:
    -   {0}""".format(bottom_file_name)
        mid_file_name = self.make_yaml_file(mid_level_yaml)
        top_level_yaml = """
relationships:
    test_relationship3:
        target_interfaces:
            test_interface2:
                -   install: test_plugin.install
                -   terminate: test_plugin.terminate

imports:
    -   {0}""".format(mid_file_name)

        result = parse(top_level_yaml)
        self._assert_blueprint(result)
        self.assertDictEqual({'name': 'empty_rel'},
                             result['relationships']['empty_rel'])
        test_relationship = result['relationships']['test_relationship']
        self.assertEquals('test_relationship',
                          test_relationship['name'])
        self.assertDictEqual({'install': 'test_plugin.install'},
                             test_relationship['source_interfaces']
                             ['test_interface2'][0])
        self.assertDictEqual({'terminate': 'test_plugin.terminate'},
                             test_relationship['source_interfaces']
                             ['test_interface2'][1])
        self.assertEquals(
            2, len(test_relationship['source_interfaces']['test_interface2']))
        self.assertEquals(3, len(test_relationship))

        test_relationship2 = result['relationships']['test_relationship2']
        self.assertEquals('test_relationship2', test_relationship2['name'])
        self.assertDictEqual({'install': 'test_plugin.install'},
                             test_relationship2['target_interfaces']
                             ['test_interface2'][0])
        self.assertDictEqual({'terminate': 'test_plugin.terminate'},
                             test_relationship2['target_interfaces']
                             ['test_interface2'][1])
        self.assertEquals(
            2, len(test_relationship2['target_interfaces']['test_interface2']))
        self.assertEquals(3, len(test_relationship2))

        test_relationship3 = result['relationships']['test_relationship3']
        self.assertEquals('test_relationship3', test_relationship3['name'])
        self.assertDictEqual({'install': 'test_plugin.install'},
                             test_relationship3['target_interfaces']
                             ['test_interface2'][0])
        self.assertDictEqual({'terminate': 'test_plugin.terminate'},
                             test_relationship3['target_interfaces']
                             ['test_interface2'][1])
        self.assertEquals(
            2, len(test_relationship3['target_interfaces']['test_interface2']))
        self.assertEquals(2, len(test_relationship3))

    def test_top_level_relationship_properties(self):
        yaml = self.MINIMAL_BLUEPRINT + """
relationships:
    test_relationship:
        properties:
            - without_default_value
            - with_simple_default_value: 1
            - with_object_default_value:
                comp1: 1
                comp2: 2
"""
        result = parse(yaml)
        self._assert_minimal_blueprint(result)
        relationships = result['relationships']
        self.assertEquals(1, len(relationships))
        test_relationship = relationships['test_relationship']
        properties = test_relationship['properties']
        self.assertIn('without_default_value', properties)
        self.assertIn({'with_simple_default_value': 1}, properties)
        self.assertIn({'with_object_default_value': {
            'comp1': 1, 'comp2': 2
        }}, properties)

    def test_top_level_relationship_properties_inheritance(self):
        yaml = self.MINIMAL_BLUEPRINT + """
relationships:
    test_relationship1:
        properties:
            - prop1
            - prop2
            - prop3: prop3_value_1
            - derived1: derived1_value
    test_relationship2:
        derived_from: test_relationship1
        properties:
            - prop2: prop2_value_2
            - prop3: prop3_value_2
            - prop4
            - prop5
            - prop6: prop6_value_2
            - derived2: derived2_value
    test_relationship3:
        derived_from: test_relationship2
        properties:
            - prop5: prop5_value_3
            - prop6: prop6_value_3
            - prop7
"""
        result = parse(yaml)
        self._assert_minimal_blueprint(result)
        relationships = result['relationships']
        self.assertEquals(3, len(relationships))
        r1_properties = relationships['test_relationship1']['properties']
        r2_properties = relationships['test_relationship2']['properties']
        r3_properties = relationships['test_relationship3']['properties']
        self.assertEquals(4, len(r1_properties))
        self.assertIn('prop1', r1_properties)
        self.assertIn('prop2', r1_properties)
        self.assertIn({'prop3': 'prop3_value_1'}, r1_properties)
        self.assertIn({'derived1': 'derived1_value'}, r1_properties)
        self.assertEquals(8, len(r2_properties))
        self.assertIn('prop1', r2_properties)
        self.assertIn({'prop2': 'prop2_value_2'}, r2_properties)
        self.assertIn({'prop3': 'prop3_value_2'}, r2_properties)
        self.assertIn('prop4', r2_properties)
        self.assertIn('prop5', r2_properties)
        self.assertIn({'prop6': 'prop6_value_2'}, r2_properties)
        self.assertIn({'derived1': 'derived1_value'}, r2_properties)
        self.assertIn({'derived2': 'derived2_value'}, r2_properties)
        self.assertEquals(9, len(r3_properties))
        self.assertIn('prop1', r3_properties)
        self.assertIn({'prop2': 'prop2_value_2'}, r3_properties)
        self.assertIn({'prop3': 'prop3_value_2'}, r3_properties)
        self.assertIn('prop4', r3_properties)
        self.assertIn({'prop5': 'prop5_value_3'}, r3_properties)
        self.assertIn({'prop6': 'prop6_value_3'}, r3_properties)
        self.assertIn('prop7', r3_properties)
        self.assertIn({'derived1': 'derived1_value'}, r3_properties)
        self.assertIn({'derived2': 'derived2_value'}, r3_properties)

    def test_instance_relationships_empty_relationships_section(self):
        yaml = self.MINIMAL_BLUEPRINT + """
            relationships: []
                    """
        result = parse(yaml)
        self._assert_minimal_blueprint(result)
        self.assertListEqual([], result['nodes'][0]['relationships'])

    def test_instance_relationships_standard_relationship(self):
        yaml = self.MINIMAL_BLUEPRINT + """
        -   name: test_node2
            type: test_type
            relationships:
                -   type: "test_relationship"
                    target: "test_node"
                    source_interfaces:
                        test_interface1:
                            - install: test_plugin.install
relationships:
    test_relationship: {}
plugins:
    test_plugin:
        derived_from: "cloudify.plugins.remote_plugin"
        properties:
            url: "http://test_url.zip"
                    """
        result = parse(yaml)
        self.assertEquals(2, len(result['nodes']))
        self.assertEquals('test_node2', result['nodes'][1]['id'])
        self.assertEquals(1, len(result['nodes'][1]['relationships']))
        relationship = result['nodes'][1]['relationships'][0]
        self.assertEquals('test_relationship', relationship['type'])
        self.assertEquals('test_node', relationship['target_id'])
        self.assertDictEqual({'install': 'test_plugin.install'},
                             relationship['source_interfaces']
                             ['test_interface1'][0])
        self.assertEquals('reachable', relationship['state'])
        relationship_source_operations = relationship['source_operations']
        self.assertDictEqual(op_struct('test_plugin', 'install'),
                             relationship_source_operations['install'])
        self.assertDictEqual(
            op_struct('test_plugin', 'install'),
            relationship_source_operations['test_interface1.install'])
        self.assertEqual(2, len(relationship_source_operations))

<<<<<<< HEAD
        self.assertEquals(7, len(relationship))
=======
        self.assertEquals(9, len(relationship))
>>>>>>> a7cf3aa7
        plugin_def = result['nodes'][1]['plugins']['test_plugin']
        self.assertEquals('test_plugin', plugin_def['name'])
        self.assertEquals('false', plugin_def['agent_plugin'])
        self.assertEquals('http://test_url.zip', plugin_def['url'])

    def test_instance_relationships_duplicate_relationship(self):
        # right now, having two relationships with the same (type,target)
        # under one node is valid
        yaml = self.MINIMAL_BLUEPRINT + """
        -   name: test_node2
            type: test_type
            relationships:
                -   type: test_relationship
                    target: test_node
                -   type: test_relationship
                    target: test_node
relationships:
    test_relationship: {}
                    """
        result = parse(yaml)
        self.assertEquals(2, len(result['nodes']))
        self.assertEquals('test_node2', result['nodes'][1]['id'])
        self.assertEquals(2, len(result['nodes'][1]['relationships']))
        self.assertEquals('test_relationship',
                          result['nodes'][1]['relationships'][0]['type'])
        self.assertEquals('test_relationship',
                          result['nodes'][1]['relationships'][1]['type'])
        self.assertEquals('test_node',
                          result['nodes'][1]['relationships'][0]['target_id'])
        self.assertEquals('test_node',
                          result['nodes'][1]['relationships'][1]['target_id'])
        self.assertEquals('reachable',
                          result['nodes'][1]['relationships'][0]['state'])
        self.assertEquals('reachable',
                          result['nodes'][1]['relationships'][1]['state'])
<<<<<<< HEAD
        self.assertEquals(5, len(result['nodes'][1]['relationships'][0]))
        self.assertEquals(5, len(result['nodes'][1]['relationships'][1]))
=======
        self.assertEquals(7, len(result['nodes'][1]['relationships'][0]))
        self.assertEquals(7, len(result['nodes'][1]['relationships'][1]))
>>>>>>> a7cf3aa7

    def test_instance_relationships_relationship_inheritance(self):
        # possibly 'inheritance' is the wrong term to use here,
        # the meaning is for checking that the relationship properties from the
        # top-level relationships
        # section are used for instance-relationships which declare their types
        # note there are no overrides in this case; these are tested in the
        # next, more thorough test
        yaml = self.MINIMAL_BLUEPRINT + """
        -   name: test_node2
            type: test_type
            relationships:
                -   type: test_relationship
                    target: test_node
                    source_interfaces:
                        interface1:
                            - op1: test_plugin.task_name1
relationships:
    relationship: {}
    test_relationship:
        derived_from: "relationship"
        target_interfaces:
            interface2:
                - op2: test_plugin.task_name2
plugins:
    test_plugin:
        derived_from: cloudify.plugins.remote_plugin
        properties:
            url: some_url
                    """
        result = parse(yaml)
        relationship = result['nodes'][1]['relationships'][0]
        self.assertEquals('test_relationship', relationship['type'])
        self.assertEquals('test_node', relationship['target_id'])
        self.assertEquals('reachable', relationship['state'])
        self.assertDictEqual({'op1': 'test_plugin.task_name1'},
                             relationship['source_interfaces']
                             ['interface1'][0])
        self.assertDictEqual({'op2': 'test_plugin.task_name2'},
                             relationship['target_interfaces']
                             ['interface2'][0])

        rel_source_ops = relationship['source_operations']

        self.assertDictEqual(op_struct('test_plugin', 'task_name1'),
                             rel_source_ops['op1'])
        self.assertDictEqual(op_struct('test_plugin', 'task_name1'),
                             rel_source_ops['interface1.op1'])
        self.assertEquals(2, len(rel_source_ops))

        rel_target_ops = relationship['target_operations']
        self.assertDictEqual(op_struct('test_plugin', 'task_name2'),
                             rel_target_ops['op2'])
        self.assertDictEqual(op_struct('test_plugin', 'task_name2'),
                             rel_target_ops['interface2.op2'])
        self.assertEquals(2, len(rel_target_ops))

<<<<<<< HEAD
        self.assertEquals(9, len(relationship))
=======
        self.assertEquals(11, len(relationship))
>>>>>>> a7cf3aa7

    def test_instance_relationship_properties_inheritance(self):
        yaml = self.MINIMAL_BLUEPRINT + """
        -   name: test_node2
            type: test_type
            properties:
                key: "val"
            relationships:
                -   type: empty_relationship
                    target: test_node
                    properties:
                        prop1: prop1_value_new
                        prop2: prop2_value_new
                        prop7: prop7_value_new_instance
relationships:
    empty_relationship:
        properties:
            - prop1
            - prop2
            - prop7
    test_relationship:
        derived_from: empty_relationship
        properties:
            - prop1
            - prop2: prop2_value
            - prop3: prop3_value
            - prop4
            - prop5: prop5_value
            - prop6: prop6_value
relationship_implementations:
    impl1:
        type: test_relationship
        source_node_ref: test_node2
        target_node_ref: test_node
        properties:
            prop4: prop4_value_new
            prop5: prop5_value_new
            prop7: prop7_value_new_impl
"""
        result = parse(yaml)
        relationships = result['relationships']
        self.assertEquals(2, len(relationships))
        r_properties = relationships['test_relationship']['properties']
        self.assertEquals(7, len(r_properties))
        i_properties = result['nodes'][1]['relationships'][0]['properties']
        self.assertEquals(7, len(i_properties))
        self.assertEquals('prop1_value_new', i_properties['prop1'])
        self.assertEquals('prop2_value_new', i_properties['prop2'])
        self.assertEquals('prop3_value', i_properties['prop3'])
        self.assertEquals('prop4_value_new', i_properties['prop4'])
        self.assertEquals('prop5_value_new', i_properties['prop5'])
        self.assertEquals('prop6_value', i_properties['prop6'])
        self.assertEquals('prop7_value_new_impl', i_properties['prop7'])

    def test_relationships_and_node_recursive_inheritance(self):
        # testing for a complete inheritance path for relationships
        # from top-level relationships to a relationship instance
        yaml = self.MINIMAL_BLUEPRINT + """
        -   name: test_node2
            type: test_type
            relationships:
                -   type: relationship
                    target: test_node
                    source_interfaces:
                        test_interface3:
                            - install: test_plugin.install
                    target_interfaces:
                        test_interface1:
                            - install: test_plugin.install
relationships:
    relationship:
        derived_from: "parent_relationship"
        source_interfaces:
            test_interface2:
                -   install: test_plugin.install
                -   terminate: test_plugin.terminate
    parent_relationship:
        target_interfaces:
            test_interface3:
                - install
plugins:
    test_plugin:
        derived_from: "cloudify.plugins.remote_plugin"
        properties:
            url: "http://test_url.zip"

        """
        result = parse(yaml)
        node_relationship = result['nodes'][1]['relationships'][0]
        relationship = result['relationships']['relationship']
        parent_relationship = result['relationships']['parent_relationship']
        self.assertEquals(2, len(result['relationships']))
<<<<<<< HEAD
        self.assertEquals(2, len(parent_relationship))
        self.assertEquals(4, len(relationship))
        self.assertEquals(9, len(node_relationship))
=======
        self.assertEquals(3, len(parent_relationship))
        self.assertEquals(5, len(relationship))
        self.assertEquals(11, len(node_relationship))
>>>>>>> a7cf3aa7

        self.assertEquals('parent_relationship', parent_relationship['name'])
        self.assertEquals(1, len(parent_relationship['target_interfaces']))
        self.assertEquals(1, len(parent_relationship['target_interfaces']
                                                    ['test_interface3']))
        self.assertEquals('install',
                          parent_relationship['target_interfaces']
                                             ['test_interface3'][0])

        self.assertEquals('relationship', relationship['name'])
        self.assertEquals('parent_relationship', relationship['derived_from'])
        self.assertEquals(1, len(relationship['target_interfaces']))
        self.assertEquals(1, len(relationship['target_interfaces']
                                             ['test_interface3']))
        self.assertEquals('install', relationship['target_interfaces']
                                                 ['test_interface3'][0])
        self.assertEquals(1, len(relationship['source_interfaces']))
        self.assertEquals(2, len(relationship['source_interfaces']
                                             ['test_interface2']))
        self.assertDictEqual({'install': 'test_plugin.install'},
                             relationship['source_interfaces']
                                         ['test_interface2'][0])
        self.assertDictEqual({'terminate': 'test_plugin.terminate'},
                             relationship['source_interfaces']
                                         ['test_interface2'][1])

        self.assertEquals('relationship', node_relationship['type'])
        self.assertEquals('test_node', node_relationship['target_id'])
        self.assertEquals('reachable', node_relationship['state'])
        self.assertEquals(2, len(node_relationship['target_interfaces']))
        self.assertEquals(1, len(node_relationship['target_interfaces']
                                                  ['test_interface3']))
        self.assertEquals('install', node_relationship['target_interfaces']
                                                      ['test_interface3'][0])
        self.assertEquals(1, len(node_relationship['target_interfaces']
                                                  ['test_interface1']))
        self.assertDictEqual({'install': 'test_plugin.install'},
                             node_relationship['target_interfaces']
                                              ['test_interface1'][0])
        self.assertEquals(2, len(node_relationship['source_interfaces']))
        self.assertEquals(1, len(node_relationship['source_interfaces']
                                                  ['test_interface3']))
        self.assertEquals({'install': 'test_plugin.install'},
                          node_relationship['source_interfaces']
                                           ['test_interface2'][0])
        self.assertEquals(2, len(node_relationship['source_interfaces']
                                                  ['test_interface2']))
        self.assertEquals({'install': 'test_plugin.install'},
                          node_relationship['source_interfaces']
                                           ['test_interface2'][0])
        self.assertEquals({'terminate': 'test_plugin.terminate'},
                          node_relationship['source_interfaces']
                                           ['test_interface2'][1])

        rel_source_ops = node_relationship['source_operations']
        self.assertEquals(4, len(rel_source_ops))
        self.assertDictEqual(op_struct('test_plugin', 'install'),
                             rel_source_ops['test_interface2.install'])
        self.assertDictEqual(op_struct('test_plugin', 'install'),
                             rel_source_ops['test_interface3.install'])
        self.assertDictEqual(op_struct('test_plugin', 'terminate'),
                             rel_source_ops['terminate'])
        self.assertDictEqual(op_struct('test_plugin', 'terminate'),
                             rel_source_ops['test_interface2.terminate'])

        rel_target_ops = node_relationship['target_operations']
        self.assertEquals(2, len(rel_target_ops))
        self.assertDictEqual(op_struct('test_plugin', 'install'),
                             rel_target_ops['install'])
        self.assertDictEqual(op_struct('test_plugin', 'install'),
                             rel_target_ops['test_interface1.install'])

    def test_relationship_interfaces_inheritance_merge(self):
        # testing for a complete inheritance path for relationships
        # from top-level relationships to a relationship instance
        yaml = self.MINIMAL_BLUEPRINT + """
        -   name: test_node2
            type: test_type
            relationships:
                -   type: relationship
                    target: test_node
                    target_interfaces:
                        test_interface:
                            - destroy: test_plugin.destroy1
                    source_interfaces:
                        test_interface:
                            - install2: test_plugin.install2
                            - destroy2: test_plugin.destroy2
relationships:
    relationship:
        derived_from: "parent_relationship"
        target_interfaces:
            test_interface:
                -   install: test_plugin.install
                -   terminate: test_plugin.terminate
        source_interfaces:
            test_interface:
                -   install2: test_plugin.install
                -   terminate2: test_plugin.terminate
    parent_relationship:
        target_interfaces:
            test_interface:
                - install
        source_interfaces:
            test_interface:
                - install2
plugins:
    test_plugin:
        derived_from: "cloudify.plugins.remote_plugin"
        properties:
            url: "http://test_url.zip"

        """
        result = parse(yaml)
        node_relationship = result['nodes'][1]['relationships'][0]
        relationship = result['relationships']['relationship']
        parent_relationship = result['relationships']['parent_relationship']
        self.assertEquals(2, len(result['relationships']))
<<<<<<< HEAD
        self.assertEquals(3, len(parent_relationship))
        self.assertEquals(4, len(relationship))
        self.assertEquals(9, len(node_relationship))
=======
        self.assertEquals(4, len(parent_relationship))
        self.assertEquals(5, len(relationship))
        self.assertEquals(11, len(node_relationship))
>>>>>>> a7cf3aa7

        self.assertEquals('parent_relationship', parent_relationship['name'])
        self.assertEquals(1, len(parent_relationship['target_interfaces']))
        self.assertEquals(1, len(parent_relationship['target_interfaces']
                                                    ['test_interface']))
        self.assertEquals('install', parent_relationship['target_interfaces']
                                                        ['test_interface'][0])
        self.assertEquals(1, len(parent_relationship['source_interfaces']))
        self.assertEquals(1, len(parent_relationship['source_interfaces']
                                                    ['test_interface']))
        self.assertEquals('install2',
                          parent_relationship['source_interfaces']
                                             ['test_interface'][0])

        self.assertEquals('relationship', relationship['name'])
        self.assertEquals('parent_relationship', relationship['derived_from'])
        self.assertEquals(1, len(relationship['target_interfaces']))
        self.assertEquals(2, len(relationship['target_interfaces']
                                             ['test_interface']))
        self.assertDictEqual({'install': 'test_plugin.install'},
                             relationship['target_interfaces']
                                         ['test_interface'][0])
        self.assertDictEqual({'terminate': 'test_plugin.terminate'},
                             relationship['target_interfaces']
                                         ['test_interface'][1])
        self.assertEquals(1, len(relationship['source_interfaces']))
        self.assertEquals(
            2, len(relationship['source_interfaces']['test_interface']))
        self.assertDictEqual({'install2': 'test_plugin.install'},
                             relationship['source_interfaces']
                                         ['test_interface'][0])
        self.assertDictEqual({'terminate2': 'test_plugin.terminate'},
                             relationship['source_interfaces']
                                         ['test_interface'][1])

        self.assertEquals('relationship', node_relationship['type'])
        self.assertEquals('test_node', node_relationship['target_id'])
        self.assertEquals('reachable', node_relationship['state'])
        self.assertEquals(1, len(node_relationship['target_interfaces']))
        self.assertEquals(
            3, len(node_relationship['target_interfaces']['test_interface']))
        self.assertDictEqual({'install': 'test_plugin.install'},
                             node_relationship['target_interfaces']
                                              ['test_interface'][0])
        self.assertDictEqual({'terminate': 'test_plugin.terminate'},
                             relationship['target_interfaces']
                                         ['test_interface'][1])
        self.assertDictEqual({'destroy': 'test_plugin.destroy1'},
                             node_relationship['target_interfaces']
                                              ['test_interface'][2])
        self.assertEquals(1, len(node_relationship['source_interfaces']))
        self.assertEquals(
            3, len(node_relationship['source_interfaces']['test_interface']))
        self.assertEquals({'install2': 'test_plugin.install2'},
                          node_relationship['source_interfaces']
                                           ['test_interface'][0])
        self.assertDictEqual({'terminate2': 'test_plugin.terminate'},
                             relationship['source_interfaces']
                                         ['test_interface'][1])
        self.assertEquals({'destroy2': 'test_plugin.destroy2'},
                          node_relationship['source_interfaces']
                                           ['test_interface'][2])

        rel_source_ops = node_relationship['source_operations']
        self.assertDictEqual(op_struct('test_plugin', 'install2'),
                             rel_source_ops['install2'])
        self.assertDictEqual(op_struct('test_plugin', 'install2'),
                             rel_source_ops['test_interface.install2'])
        self.assertDictEqual(op_struct('test_plugin', 'terminate'),
                             rel_source_ops['terminate2'])
        self.assertDictEqual(op_struct('test_plugin', 'terminate'),
                             rel_source_ops['test_interface.terminate2'])
        self.assertDictEqual(op_struct('test_plugin', 'destroy2'),
                             rel_source_ops['destroy2'])
        self.assertDictEqual(op_struct('test_plugin', 'destroy2'),
                             rel_source_ops['test_interface.destroy2'])
        self.assertEquals(6, len(rel_source_ops))

        rel_target_ops = node_relationship['target_operations']
        self.assertDictEqual(op_struct('test_plugin', 'install'),
                             rel_target_ops['install'])
        self.assertDictEqual(op_struct('test_plugin', 'install'),
                             rel_target_ops['test_interface.install'])
        self.assertDictEqual(op_struct('test_plugin', 'terminate'),
                             rel_target_ops['terminate'])
        self.assertDictEqual(op_struct('test_plugin', 'terminate'),
                             rel_target_ops['test_interface.terminate'])
        self.assertDictEqual(op_struct('test_plugin', 'destroy1'),
                             rel_target_ops['destroy'])
        self.assertDictEqual(op_struct('test_plugin', 'destroy1'),
                             rel_target_ops['test_interface.destroy'])
        self.assertEquals(6, len(rel_source_ops))

    def test_relationship_no_type_hierarchy(self):
        yaml = self.MINIMAL_BLUEPRINT + """
        -   name: test_node2
            type: test_type
            relationships:
                -   type: relationship
                    target: test_node
relationships:
    relationship: {}
"""
        result = parse(yaml)
        relationship = result['nodes'][1]['relationships'][0]
        self.assertTrue('type_hierarchy' in relationship)
        type_hierarchy = relationship['type_hierarchy']
        self.assertEqual(1, len(type_hierarchy))
        self.assertEqual('relationship', type_hierarchy[0])

    def test_relationship_type_hierarchy(self):
        yaml = self.MINIMAL_BLUEPRINT + """
        -   name: test_node2
            type: test_type
            relationships:
                -   type: rel2
                    target: test_node
relationships:
    relationship: {}
    rel2:
        derived_from: relationship
"""
        result = parse(yaml)
        relationship = result['nodes'][1]['relationships'][0]
        self.assertTrue('type_hierarchy' in relationship)
        type_hierarchy = relationship['type_hierarchy']
        self.assertEqual(2, len(type_hierarchy))
        self.assertEqual('relationship', type_hierarchy[0])
        self.assertEqual('rel2', type_hierarchy[1])

    def test_relationship_3_types_hierarchy(self):
        yaml = self.MINIMAL_BLUEPRINT + """
        -   name: test_node2
            type: test_type
            relationships:
                -   type: rel3
                    target: test_node
relationships:
    relationship: {}
    rel2:
        derived_from: relationship
    rel3:
        derived_from: rel2
"""
        result = parse(yaml)
        relationship = result['nodes'][1]['relationships'][0]
        self.assertTrue('type_hierarchy' in relationship)
        type_hierarchy = relationship['type_hierarchy']
        self.assertEqual(3, len(type_hierarchy))
        self.assertEqual('relationship', type_hierarchy[0])
        self.assertEqual('rel2', type_hierarchy[1])
        self.assertEqual('rel3', type_hierarchy[2])

    def test_node_host_id_field(self):
        yaml = """
blueprint:
    name: test_app
    nodes:
        -   name: test_node
            type: cloudify.types.host
            properties:
                key: "val"
types:
    cloudify.types.host:
        properties:
            - key
            """
        result = parse(yaml)
        self.assertEquals('test_node', result['nodes'][0]['host_id'])

    def test_node_host_id_field_via_relationship(self):
        yaml = """
blueprint:
    name: test_app
    nodes:
        -   name: test_node1
            type: cloudify.types.host
        -   name: test_node2
            type: another_type
            relationships:
                -   type: cloudify.relationships.contained_in
                    target: test_node1
        -   name: test_node3
            type: another_type
            relationships:
                -   type: cloudify.relationships.contained_in
                    target: test_node2
types:
    cloudify.types.host: {}
    another_type: {}

relationships:
    cloudify.relationships.contained_in: {}
            """
        result = parse(yaml)
        self.assertEquals('test_node1', result['nodes'][1]['host_id'])
        self.assertEquals('test_node1', result['nodes'][2]['host_id'])

    def test_node_host_id_field_via_node_supertype(self):
        yaml = """
blueprint:
    name: test_app
    nodes:
        -   name: test_node1
            type: another_type
types:
    cloudify.types.host: {}
    another_type:
        derived_from: cloudify.types.host
            """
        result = parse(yaml)
        self.assertEquals('test_node1', result['nodes'][0]['host_id'])

    def test_node_host_id_field_via_relationship_derived_from_inheritance(
            self):
        yaml = """
blueprint:
    name: test_app
    nodes:
        -   name: test_node1
            type: cloudify.types.host
        -   name: test_node2
            type: another_type
            relationships:
                -   type: test_relationship
                    target: test_node1
types:
    cloudify.types.host: {}
    another_type: {}
relationships:
    cloudify.relationships.contained_in: {}
    test_relationship:
        derived_from: cloudify.relationships.contained_in
            """
        result = parse(yaml)
        self.assertEquals('test_node1', result['nodes'][1]['host_id'])

    def test_node_plugins_to_install_field(self):
        yaml = """
blueprint:
    name: test_app
    nodes:
        -   name: test_node1
            type: cloudify.types.host
types:
    cloudify.types.host:
        interfaces:
            test_interface:
                - start: test_plugin.start
plugins:
    test_plugin:
        derived_from: "cloudify.plugins.agent_plugin"
        properties:
            url: "http://test_plugin.zip"
            """
        result = parse(yaml)
        plugin = result['nodes'][0]['plugins_to_install'][0]
        self.assertEquals('test_plugin', plugin['name'])
        self.assertEquals('true', plugin['agent_plugin'])
        self.assertEquals('http://test_plugin.zip', plugin['url'])
        self.assertEquals(1, len(result['nodes'][0]['plugins_to_install']))

    def test_plugin_with_folder_as_only_property(self):
        yaml = """
blueprint:
    name: test_app
    nodes:
        -   name: test_node1
            type: cloudify.types.host
types:
    cloudify.types.host:
        interfaces:
            test_interface:
                - start: test_plugin.start
plugins:
    test_plugin:
        derived_from: "cloudify.plugins.agent_plugin"
        properties:
            folder: "test-folder"
            """
        parse(yaml)

    def test_node_plugins_to_install_field_installer_plugin(self):
        # testing to ensure the installer plugin is treated differently and
        # is not
        # put on the plugins_to_install dict like the rest of the plugins
        yaml = """
blueprint:
    name: test_app
    nodes:
        -   name: test_node1
            type: cloudify.types.host
types:
    cloudify.types.host:
        interfaces:
            test_interface:
                - start: plugin_installer.start
plugins:
    plugin_installer:
        derived_from: "cloudify.plugins.agent_plugin"
        properties:
            url: "http://test_plugin.zip"
        """
        # note that we're expecting an empty dict since every node which
        # is a host should have one
        result = parse(yaml)
        self.assertEquals([], result['nodes'][0]['plugins_to_install'])

    def test_node_plugins_to_install_field_remote_plugin(self):
        # testing to ensure that only plugins of type agent_plugin are put
        # on the plugins_to_install field
        yaml = """
blueprint:
    name: test_app
    nodes:
        -   name: test_node1
            type: cloudify.types.host
types:
    cloudify.types.host:
        interfaces:
            test_interface:
                - start: test_plugin.start
plugins:
    test_plugin:
        derived_from: "cloudify.plugins.remote_plugin"
        properties:
            url: "http://test_plugin.zip"
        """

        result = parse(yaml)
        self.assertEquals([], result['nodes'][0]['plugins_to_install'])

    def test_node_plugins_to_install_field_plugins_from_contained_nodes(self):
        # testing to ensure plugins from nodes with contained_in relationships
        #  to a host node (whether direct
        # or recursive) also get added to the plugins_to_install field.
        # this test also ensures there's no problem with a "duplicate" plugin
        # on the plugins_to_install field,
        # as test_plugin should be added from both test_node2 and test_node4
        # [only one should remain in the end]
        yaml = """
blueprint:
    name: test_app
    nodes:
        -   name: test_node1
            type: cloudify.types.host
        -   name: test_node2
            type: test_type
            relationships:
                -   type: 'cloudify.relationships.contained_in'
                    target: test_node1
        -   name: test_node3
            type: test_type2
            relationships:
                -   type: 'cloudify.relationships.contained_in'
                    target: test_node2
        -   name: test_node4
            type: test_type
            relationships:
                -   type: 'cloudify.relationships.contained_in'
                    target: test_node3
types:
    cloudify.types.host: {}
    test_type:
        interfaces:
            test_interface:
                - start: test_plugin.start
    test_type2:
        interfaces:
            test_interface2:
                - install: test_plugin2.install
relationships:
    cloudify.relationships.contained_in: {}
plugins:
    test_plugin:
        derived_from: "cloudify.plugins.agent_plugin"
        properties:
            url: "http://test_plugin.zip"
    test_plugin2:
        derived_from: "cloudify.plugins.agent_plugin"
        properties:
            url: "http://test_plugin2.zip"
        """

        result = parse(yaml)
        # ensuring non-host nodes don't have this field
        self.assertTrue('plugins_to_install' not in result['nodes'][1])

        node = result['nodes'][0]
        test_plugin = self._get_plugin_to_install_from_node(
            node, 'test_plugin')
        test_plugin2 = self._get_plugin_to_install_from_node(
            node, 'test_plugin2')
        self.assertEquals('test_plugin', test_plugin['name'])
        self.assertEquals('true', test_plugin['agent_plugin'])
        self.assertEquals('http://test_plugin.zip', test_plugin['url'])
        self.assertEquals('test_plugin2', test_plugin2['name'])
        self.assertEquals('true', test_plugin2['agent_plugin'])
        self.assertEquals('http://test_plugin2.zip', test_plugin2['url'])
        self.assertEquals(2, len(result['nodes'][0]['plugins_to_install']))

    def test_node_cloudify_runtime_property(self):
        yaml = self.MINIMAL_BLUEPRINT
        result = parse(yaml)
        self.assertEquals(
            {},
            result['nodes'][0]['properties']['cloudify_runtime'])

    def test_import_resources(self):
        resource_file_name = 'resource_file.yaml'
        file_name = self.make_file_with_name(
            self.MINIMAL_BLUEPRINT, resource_file_name, 'resources')
        file_url = self._path2url(file_name)
        yaml = """
imports:
    -   {0}""".format(resource_file_name)
        result = parse(yaml,
                       resources_base_url=file_url[:-len(resource_file_name)])
        self._assert_minimal_blueprint(result)

    def test_import_resources_from_url(self):
        resource_file_name = 'resource_file.yaml'
        file_name = self.make_file_with_name(
            self.MINIMAL_BLUEPRINT, resource_file_name, 'resources')
        file_url = self._path2url(file_name)
        yaml = """
imports:
    -   {0}""".format(resource_file_name)
        top_file = self.make_yaml_file(yaml, True)
        result = parse_from_url(
            top_file, resources_base_url=file_url[:-len(resource_file_name)])
        self._assert_minimal_blueprint(result)

    def test_recursive_imports_with_inner_circular(self):
        bottom_level_yaml = """
imports:
    -   {0}
        """.format(
            os.path.join(self._temp_dir, "mid_level.yaml")) + self.BASIC_TYPE
        bottom_file_name = self.make_yaml_file(bottom_level_yaml)

        mid_level_yaml = self.BASIC_PLUGIN + """
imports:
    -   {0}""".format(bottom_file_name)
        mid_file_name = self.make_file_with_name(mid_level_yaml,
                                                 'mid_level.yaml')

        top_level_yaml = self.BASIC_BLUEPRINT_SECTION + """
imports:
    -   {0}""".format(mid_file_name)

        result = parse(top_level_yaml)
        self._assert_blueprint(result)

    def test_recursive_imports_with_complete_circle(self):
        bottom_level_yaml = """
imports:
    -   {0}
            """.format(
            os.path.join(self._temp_dir, "top_level.yaml")) + self.BASIC_TYPE
        bottom_file_name = self.make_yaml_file(bottom_level_yaml)

        mid_level_yaml = self.BASIC_PLUGIN + """
imports:
    -   {0}""".format(bottom_file_name)
        mid_file_name = self.make_yaml_file(mid_level_yaml)

        top_level_yaml = self.BASIC_BLUEPRINT_SECTION + """
imports:
    -   {0}""".format(mid_file_name)
        top_file_name = self.make_file_with_name(
            top_level_yaml, 'top_level.yaml')
        result = parse_from_path(top_file_name)
        self._assert_blueprint(result)

    def test_node_interfaces_operation_mapping(self):
        yaml = self.BASIC_PLUGIN + self.BASIC_BLUEPRINT_SECTION + """
            interfaces:
                test_interface1:
                    - install: test_plugin.install
                    - terminate: test_plugin.terminate
types:
    test_type:
        properties:
            - key
            """
        result = parse(yaml)
        self._assert_blueprint(result)

    def test_node_without_host_id(self):
        yaml = self.BASIC_BLUEPRINT_SECTION + """
        -   name: test_node2
            type: cloudify.types.host
types:
    cloudify.types.host: {}
    test_type:
        properties:
            - key
        """
        result = parse(yaml)
        self.assertFalse('host_id' in result['nodes'][0])
        self.assertEquals('test_node2', result['nodes'][1]['host_id'])

    def test_instance_relationships_target_node_plugins(self):
        # tests that plugins defined on instance relationships as
        # "run_on_node"="target" will
        # indeed appear in the output on the target node's plugins section
        yaml = self.MINIMAL_BLUEPRINT + """
        -   name: test_node2
            type: test_type
            relationships:
                -   type: "test_relationship"
                    target: "test_node"
                    source_interfaces:
                        test_interface1:
                            - install: test_plugin1.install
                -   type: "test_relationship"
                    target: "test_node"
                    target_interfaces:
                        test_interface1:
                            - install: test_plugin2.install
relationships:
    test_relationship: {}
plugins:
    test_plugin1:
        derived_from: "cloudify.plugins.remote_plugin"
        properties:
            url: "http://test_url1.zip"
    test_plugin2:
        derived_from: "cloudify.plugins.remote_plugin"
        properties:
            url: "http://test_url2.zip"
                """

        result = parse(yaml)
        self.assertEquals(2, len(result['nodes']))
        self.assertEquals('test_node2', result['nodes'][1]['id'])
        self.assertEquals(2, len(result['nodes'][1]['relationships']))

        relationship1 = result['nodes'][1]['relationships'][0]
        self.assertEquals('test_relationship', relationship1['type'])
        self.assertEquals('test_node', relationship1['target_id'])
        self.assertEquals('reachable', relationship1['state'])
        rel1_source_ops = relationship1['source_operations']
        self.assertDictEqual(op_struct('test_plugin1', 'install'),
                             rel1_source_ops['install'])
        self.assertDictEqual(op_struct('test_plugin1', 'install'),
                             rel1_source_ops['test_interface1.install'])
        self.assertEquals(2, len(rel1_source_ops))
<<<<<<< HEAD
        self.assertEquals(7, len(relationship1))
=======
        self.assertEquals(9, len(relationship1))
>>>>>>> a7cf3aa7
        plugin1_def = result['nodes'][1]['plugins']['test_plugin1']
        self.assertEquals('test_plugin1', plugin1_def['name'])
        self.assertEquals('false', plugin1_def['agent_plugin'])
        self.assertEquals('http://test_url1.zip', plugin1_def['url'])

        relationship2 = result['nodes'][1]['relationships'][1]
        self.assertEquals('test_relationship', relationship2['type'])
        self.assertEquals('test_node', relationship2['target_id'])
        self.assertEquals('reachable', relationship2['state'])
        rel2_source_ops = relationship2['target_operations']
        self.assertDictEqual(op_struct('test_plugin2', 'install'),
                             rel2_source_ops['install'])
        self.assertDictEqual(op_struct('test_plugin2', 'install'),
                             rel2_source_ops['test_interface1.install'])
        self.assertEquals(2, len(rel2_source_ops))
<<<<<<< HEAD
        self.assertEquals(7, len(relationship2))
=======
        self.assertEquals(9, len(relationship2))
>>>>>>> a7cf3aa7

        # expecting the other plugin to be under test_node rather than
        # test_node2:
        plugin2_def = result['nodes'][0]['plugins']['test_plugin2']
        self.assertEquals('test_plugin2', plugin2_def['name'])
        self.assertEquals('false', plugin2_def['agent_plugin'])
        self.assertEquals('http://test_url2.zip', plugin2_def['url'])

    def test_multiple_instances(self):
        yaml = self.MINIMAL_BLUEPRINT + """
            instances:
                deploy: 2
                """
        result = parse(yaml)
        self.assertEquals('test_app', result['name'])
        self.assertEquals(1, len(result['nodes']))
        node = result['nodes'][0]
        self.assertEquals('test_node', node['id'])
        self.assertEquals('test_type', node['type'])
        self.assertEquals('val', node['properties']['key'])
        self.assertEquals(2, node['instances']['deploy'])

    def test_import_types_combination(self):
        yaml = self.create_yaml_with_imports([self.MINIMAL_BLUEPRINT + """
        -   name: test_node2
            type: test_type2
            """]) + """
types:
    test_type2: {}
        """

        result = parse(yaml)
        self.assertEquals('test_app', result['name'])
        self.assertEquals(2, len(result['nodes']))
        node1 = result['nodes'][0]
        node2 = result['nodes'][1]
        self.assertEquals('test_node', node1['id'])
        self.assertEquals('test_type', node1['type'])
        self.assertEquals('val', node1['properties']['key'])
        self.assertEquals(1, node1['instances']['deploy'])
        self.assertEquals('test_node2', node2['id'])
        self.assertEquals('test_type2', node2['type'])
        self.assertEquals(1, node2['instances']['deploy'])

    def test_node_plugins_to_install_field_plugin_installer_plugin(self):
        # testing to ensure plugin installer is treated differently and is not
        # put on the plugins_to_install dict like the rest of the plugins
        yaml = """
blueprint:
    name: test_app
    nodes:
        -   name: test_node1
            type: cloudify.types.host
types:
    cloudify.types.host:
        interfaces:
            test_interface:
                - start: plugin_installer.start
plugins:
    plugin_installer:
        derived_from: "cloudify.plugins.agent_plugin"
        properties:
            url: "http://test_plugin.zip"
        """
        # note that we're expecting an empty dict since every node which
        # is a host should have one
        result = parse(yaml)
        self.assertEquals([], result['nodes'][0]['plugins_to_install'])

    def test_operation_mapping_with_properties_injection(self):
        yaml = self.BASIC_BLUEPRINT_SECTION + self.BASIC_PLUGIN + """
types:
    test_type:
        properties:
            - key
        interfaces:
            test_interface1:
                - install:
                    mapping: test_plugin.install
                    properties:
                        key: "value"
"""
        result = parse(yaml)
        node = result['nodes'][0]
        self.assertEquals('test_type', node['type'])
        plugin_props = node['plugins']['test_plugin']
        self.assertEquals(4, len(plugin_props))
        self.assertEquals('false', plugin_props['agent_plugin'])
        self.assertEquals('http://test_url.zip', plugin_props['url'])
        self.assertEquals('test_plugin', plugin_props['name'])
        operations = node['operations']
        self.assertEquals(
            op_struct('test_plugin', 'install', {'key': 'value'}),
            operations['install'])
        self.assertEquals(
            op_struct('test_plugin', 'install', {'key': 'value'}),
            operations['test_interface1.install'])

    def test_relationship_operation_mapping_with_properties_injection(self):
        yaml = self.MINIMAL_BLUEPRINT + """
        -   name: test_node2
            type: test_type
            relationships:
                -   type: "test_relationship"
                    target: "test_node"
                    source_interfaces:
                        test_interface1:
                            - install:
                                mapping: test_plugin.install
                                properties:
                                    key: "value"
relationships:
    test_relationship: {}
plugins:
    test_plugin:
        derived_from: "cloudify.plugins.remote_plugin"
        properties:
            url: "http://test_url.zip"
                """

        result = parse(yaml)
        relationship1 = result['nodes'][1]['relationships'][0]
        rel1_source_ops = relationship1['source_operations']
        self.assertDictEqual(
            op_struct('test_plugin', 'install', {'key': 'value'}),
            rel1_source_ops['install'])
        self.assertDictEqual(
            op_struct('test_plugin', 'install', {'key': 'value'}),
            rel1_source_ops['test_interface1.install'])

    def test_operation_mapping_with_get_property(self):
        yaml = self.BASIC_BLUEPRINT_SECTION + self.BASIC_PLUGIN + """
types:
    test_type:
        properties:
            - key
        interfaces:
            test_interface1:
                - install:
                    mapping: test_plugin.install
                    properties:
                        delegated_key: { get_property: "key" }
                        nested_key:
                            prop1: "value1"
                            prop2: { get_property: "key" }


"""
        result = parse(yaml)
        node = result['nodes'][0]
        self.assertEquals('test_type', node['type'])
        plugin_props = node['plugins']['test_plugin']
        self.assertEquals(4, len(plugin_props))
        self.assertEquals('false', plugin_props['agent_plugin'])
        self.assertEquals('http://test_url.zip', plugin_props['url'])
        self.assertEquals('test_plugin', plugin_props['name'])
        operations = node['operations']
        expected_props = {'delegated_key': 'val',
                          'nested_key': {'prop1': 'value1', 'prop2': 'val'}}
        self.assertEquals(op_struct('test_plugin', 'install', expected_props),
                          operations['install'])
        self.assertEquals(op_struct('test_plugin', 'install', expected_props),
                          operations['test_interface1.install'])

    def test_relationship_operation_mapping_with_properties_injection_get_property(self):  # NOQA
        yaml = self.MINIMAL_BLUEPRINT + """
        -   name: test_node2
            type: test_type
            properties:
                key: "val"
            relationships:
                -   type: "test_relationship"
                    target: "test_node"
                    source_interfaces:
                        test_interface1:
                            - install:
                                mapping: test_plugin.install
                                properties:
                                    delegated_key: { get_property: "key" }
                                    nested_key:
                                        prop1: "value1"
                                        prop2: { get_property: "key" }
relationships:
    test_relationship: {}
plugins:
    test_plugin:
        derived_from: "cloudify.plugins.remote_plugin"
        properties:
            url: "http://test_url.zip"
                """

        result = parse(yaml)
        relationship1 = result['nodes'][1]['relationships'][0]
        rel1_source_ops = relationship1['source_operations']
        expected_props = {'delegated_key': 'val',
                          'nested_key': {'prop1': 'value1', 'prop2': 'val'}}
        self.assertDictEqual(
            op_struct('test_plugin', 'install', expected_props),
            rel1_source_ops['install'])
        self.assertDictEqual(
            op_struct('test_plugin', 'install', expected_props),
            rel1_source_ops['test_interface1.install'])

    def test_type_implementation(self):
        yaml = self.create_yaml_with_imports([self.MINIMAL_BLUEPRINT]) + """
types:
    specific_test_type:
        derived_from: test_type

type_implementations:
    implementation_of_specific_test_type:
        type: specific_test_type
        node_ref: test_node
"""
        result = parse(yaml)
        self._assert_minimal_blueprint(result,
                                       expected_type='specific_test_type',
                                       expected_declared_type='test_type')

    def test_type_implementation_with_new_properties(self):
        yaml = self.create_yaml_with_imports([self.MINIMAL_BLUEPRINT]) + """
types:
    specific_test_type:
        derived_from: test_type
        properties:
            - mandatory
            - new_prop: default

type_implementations:
    implementation_of_specific_test_type:
        type: specific_test_type
        node_ref: test_node
        properties:
            mandatory: mandatory_value
"""
        result = parse(yaml)
        self._assert_minimal_blueprint(result,
                                       expected_type='specific_test_type',
                                       expected_declared_type='test_type')
        node = result['nodes'][0]
        self.assertEquals('mandatory_value', node['properties']['mandatory'])
        self.assertEquals('default', node['properties']['new_prop'])

    def test_relationship_implementations(self):

        yaml = self.create_yaml_with_imports([self.MINIMAL_BLUEPRINT + """
        -   name: test_node2
            type: test_type
            relationships:
                - type: test_relationship
                  target: test_node
relationships:
    test_relationship: {} """]) + """

relationships:
    specific_test_relationship:
        derived_from: test_relationship

relationship_implementations:
    specific_test_relationship_impl:
        type: specific_test_relationship
        source_node_ref: test_node2
        target_node_ref: test_node
"""
        result = parse(yaml)
        source_node = result['nodes'][1]
        self.assertEquals(1, len(source_node['relationships']))
        node_relationship = source_node['relationships'][0]
        self.assertEquals('specific_test_relationship',
                          node_relationship['type'])

    def test_relationship_two_types_implementations(self):

        yaml = self.create_yaml_with_imports([self.MINIMAL_BLUEPRINT + """
        -   name: test_node2
            type: test_type
            relationships:
                - type: test_relationship1
                  target: test_node
                - type: test_relationship2
                  target: test_node
relationships:
    test_relationship1: {}
    test_relationship2: {} """]) + """

relationships:
    specific_test_relationship1:
        derived_from: test_relationship1
    specific_test_relationship2:
        derived_from: test_relationship2

relationship_implementations:
    specific_test_relationship1_impl:
        type: specific_test_relationship1
        source_node_ref: test_node2
        target_node_ref: test_node
    specific_test_relationship2_impl:
        type: specific_test_relationship2
        source_node_ref: test_node2
        target_node_ref: test_node
"""
        result = parse(yaml)
        source_node = result['nodes'][1]
        self.assertEquals(2, len(source_node['relationships']))
        node_relationship1 = source_node['relationships'][0]
        self.assertEquals('specific_test_relationship1',
                          node_relationship1['type'])
        node_relationship2 = source_node['relationships'][1]
        self.assertEquals('specific_test_relationship2',
                          node_relationship2['type'])

    def test_operation_mapping_with_nested_get_property(self):
        yaml = self.BASIC_BLUEPRINT_SECTION + self.BASIC_PLUGIN + """
types:
    test_type:
        properties:
            - key
            - some_prop:
                nested: 'nested_value'
        interfaces:
            test_interface1:
                - install:
                    mapping: test_plugin.install
                    properties:
                        mapped: { get_property: "some_prop.nested" }

"""
        result = parse(yaml)
        node = result['nodes'][0]
        self.assertEquals('test_type', node['type'])
        plugin_props = node['plugins']['test_plugin']
        self.assertEquals(4, len(plugin_props))
        self.assertEquals('false', plugin_props['agent_plugin'])
        self.assertEquals('http://test_url.zip', plugin_props['url'])
        self.assertEquals('test_plugin', plugin_props['name'])
        operations = node['operations']
        expected_props = {'mapped': 'nested_value'}
        self.assertEquals(op_struct('test_plugin', 'install', expected_props),
                          operations['install'])
        self.assertEquals(op_struct('test_plugin', 'install', expected_props),
                          operations['test_interface1.install'])

    def test_operation_mapping_with_array_index(self):
        yaml = self.BASIC_BLUEPRINT_SECTION + self.BASIC_PLUGIN + """
types:
    test_type:
        properties:
            - key
            - some_prop:
                -   nested_value
        interfaces:
            test_interface1:
                - install:
                    mapping: test_plugin.install
                    properties:
                        mapped: { get_property: "some_prop[0]" }

"""
        result = parse(yaml)
        node = result['nodes'][0]
        self.assertEquals('test_type', node['type'])
        plugin_props = node['plugins']['test_plugin']
        self.assertEquals(4, len(plugin_props))
        self.assertEquals('false', plugin_props['agent_plugin'])
        self.assertEquals('http://test_url.zip', plugin_props['url'])
        self.assertEquals('test_plugin', plugin_props['name'])
        operations = node['operations']
        expected_props = {'mapped': 'nested_value'}
        self.assertEquals(op_struct('test_plugin', 'install', expected_props),
                          operations['install'])
        self.assertEquals(op_struct('test_plugin', 'install', expected_props),
                          operations['test_interface1.install'])

    def test_no_workflows(self):
        result = parse(self.MINIMAL_BLUEPRINT)
        self.assertEquals(result['workflows'], {})

    def test_empty_workflows(self):
        yaml = self.MINIMAL_BLUEPRINT + """
workflows: {}
"""
        result = parse(yaml)
        self.assertEqual(result['workflows'], {})

    def test_workflow_basic_mapping(self):
        yaml = self.BLUEPRINT_WITH_INTERFACES_AND_PLUGINS + """
workflows:
    workflow1: test_plugin2.workflow1
"""
        result = parse(yaml)
        workflows = result['workflows']
        self.assertEqual(1, len(workflows))
        self.assertEqual(op_struct('test_plugin', 'workflow1'),
                         workflows['workflow1'])
        workflow_plugins_to_install = result['workflow_plugins_to_install']
        self.assertEqual(1, len(workflow_plugins_to_install))
        self.assertEqual('test_plugin', workflow_plugins_to_install[0]['name'])

    def test_workflow_advanced_mapping(self):
        yaml = self.BLUEPRINT_WITH_INTERFACES_AND_PLUGINS + """
workflows:
    workflow1:
        mapping: test_plugin.workflow1
        properties:
            prop1: value1
            prop2: value2

"""
        result = parse(yaml)
        workflows = result['workflows']
        self.assertEqual(1, len(workflows))
        self.assertEqual(op_struct('test_plugin', 'workflow1',
                                   properties={'prop1': 'value1',
                                               'prop2': 'value2'}),
                         workflows['workflow1'])
        workflow_plugins_to_install = result['workflow_plugins_to_install']
        self.assertEqual(1, len(workflow_plugins_to_install))
        self.assertEqual('test_plugin', workflow_plugins_to_install[0]['name'])

    def test_workflow_imports(self):
        workflows1 = """
workflows:
    workflow1: test_plugin.workflow1
"""
        workflows2 = """
plugins:
    test_plugin2:
        derived_from: "cloudify.plugins.remote_plugin"
        properties:
            url: "http://test_url.zip"
workflows:
    workflow2: test_plugin2.workflow2
"""
        yaml = self.create_yaml_with_imports([
            self.BLUEPRINT_WITH_INTERFACES_AND_PLUGINS,
            workflows1,
            workflows2
        ])
        result = parse(yaml)
        workflows = result['workflows']
        self.assertEqual(2, len(workflows))
        self.assertEqual(op_struct('test_plugin', 'workflow1'),
                         workflows['workflow1'])
        self.assertEqual(op_struct('test_plugin2', 'workflow2'),
                         workflows['workflow2'])
        workflow_plugins_to_install = result['workflow_plugins_to_install']
        self.assertEqual(2, len(workflow_plugins_to_install))
        self.assertEqual('test_plugin', workflow_plugins_to_install[0]['name'])
        self.assertEqual('test_plugin2',
                         workflow_plugins_to_install[1]['name'])


class ManagementPluginsToInstallTest(AbstractTestParser):
    def test_one_manager_one_agent_plugin_on_same_node(self):
        yaml = """
blueprint:
    name: test_app
    nodes:
        -   name: test_node1
            type: cloudify.types.host
types:
    cloudify.types.host:
        interfaces:
            test_interface:
                - start: test_plugin.start
                - create: test_management_plugin.create
plugins:
    test_plugin:
        derived_from: "cloudify.plugins.agent_plugin"
        properties:
            url: "http://test_plugin.zip"
    test_management_plugin:
        derived_from: "cloudify.plugins.manager_plugin"
        properties:
            url: "http://test_management_plugin.zip"
            """
        result = parse(yaml)
        management_plugins_to_install_for_node = \
            result['nodes'][0]['management_plugins_to_install']
        self.assertEquals(1, len(management_plugins_to_install_for_node))
        plugin = management_plugins_to_install_for_node[0]
        self.assertEquals('test_management_plugin', plugin['name'])
        self.assertEquals('false', plugin['agent_plugin'])
        self.assertEquals('true', plugin['manager_plugin'])
        self.assertEquals('http://test_management_plugin.zip', plugin['url'])

        # check the property on the plan is correct
        management_plugins_to_install_for_plan = \
            result["management_plugins_to_install"]
        self.assertEquals(1, len(management_plugins_to_install_for_plan))

        # check the boolean flag is correct
        is_management_plugins_to_install = \
            result["is_management_plugins_to_install"]
        self.assertTrue(is_management_plugins_to_install)

    def test_agent_installer_plugin_is_ignored(self):
        yaml = """
blueprint:
    name: test_app
    nodes:
        -   name: test_node1
            type: cloudify.types.host
types:
    cloudify.types.host:
        interfaces:
            test_management_interface:
                - start: worker_installer.start
plugins:
    worker_installer:
        derived_from: "cloudify.plugins.manager_plugin"
        properties:
            url: "http://worker_installer.zip"
            """
        result = parse(yaml)
        self.assertEquals([], result['nodes'][0]
                          ['management_plugins_to_install'])

    def test_plugin_installer_plugin_is_ignored(self):
        yaml = """
blueprint:
    name: test_app
    nodes:
        -   name: test_node1
            type: cloudify.types.host
types:
    cloudify.types.host:
        interfaces:
            test_management_interface:
                - start: plugin_installer.start
plugins:
    plugin_installer:
        derived_from: "cloudify.plugins.remote_plugin"
        properties:
            url: "http://worker_installer.zip"
            """
        result = parse(yaml)
        self.assertEquals([], result['nodes'][0]
                          ['management_plugins_to_install'])

    def test_same_plugin_one_two_nodes(self):
        yaml = """
blueprint:
    name: test_app
    nodes:
        -   name: test_node1
            type: cloudify.types.host
            interfaces:
                test_interface:
                    - create: test_management_plugin.create
        -   name: test_node2
            type: cloudify.types.host
            interfaces:
                test_interface:
                    - create: test_management_plugin.create

types:
    cloudify.types.host:
        interfaces:
            test_interface:
                - start: test_plugin.start

plugins:
    test_plugin:
        derived_from: "cloudify.plugins.agent_plugin"
        properties:
            url: "http://test_plugin.zip"
    test_management_plugin:
        derived_from: "cloudify.plugins.manager_plugin"
        properties:
            url: "http://test_management_plugin.zip"
            """
        result = parse(yaml)
        for node in result['nodes']:
            management_plugins_to_install_for_node = \
                node['management_plugins_to_install']
            self.assertEquals(1, len(management_plugins_to_install_for_node))
            plugin = management_plugins_to_install_for_node[0]
            self.assertEquals('test_management_plugin', plugin['name'])
            self.assertEquals('false', plugin['agent_plugin'])
            self.assertEquals('true', plugin['manager_plugin'])
            self.assertEquals('http://test_management_plugin.zip',
                              plugin['url'])

        # check the property on the plan is correct
        management_plugins_to_install_for_plan = \
            result["management_plugins_to_install"]
        self.assertEquals(1, len(management_plugins_to_install_for_plan))

        # check the boolean flag is correct
        is_management_plugins_to_install = \
            result["is_management_plugins_to_install"]
        self.assertTrue(is_management_plugins_to_install)

    def test_two_plugins_on_one_node(self):
        yaml = """
blueprint:
    name: test_app
    nodes:
        -   name: test_node1
            type: cloudify.types.host
            interfaces:
                test_interface:
                    - start: test_management_plugin1.start
                    - create: test_management_plugin2.create

types:
    cloudify.types.host:
        interfaces:
            test_interface:
                - start: test_plugin.start

plugins:
    test_management_plugin1:
        derived_from: "cloudify.plugins.manager_plugin"
        properties:
            url: "http://test_management_plugin1.zip"
    test_management_plugin2:
        derived_from: "cloudify.plugins.manager_plugin"
        properties:
            url: "http://test_management_plugin2.zip"
            """
        result = parse(yaml)
        management_plugins_to_install_for_node = \
            result['nodes'][0]['management_plugins_to_install']
        self.assertEquals(2, len(management_plugins_to_install_for_node))

        # check the property on the plan is correct
        management_plugins_to_install_for_plan = \
            result["management_plugins_to_install"]
        self.assertEquals(2, len(management_plugins_to_install_for_plan))

        # check the boolean flag is correct
        is_management_plugins_to_install = \
            result["is_management_plugins_to_install"]
        self.assertTrue(is_management_plugins_to_install)

    def test_no_operation_mapping_no_plugin(self):
        yaml = """
blueprint:
    name: test_app
    nodes:
        -   name: test_node1
            type: cloudify.types.host

types:
    cloudify.types.host:
        interfaces:
            test_interface:
                - start: test_plugin.start

plugins:
    test_management_plugin:
        derived_from: "cloudify.plugins.manager_plugin"
        properties:
            url: "http://test_management_plugin1.zip"
    test_plugin:
        derived_from: "cloudify.plugins.agent_plugin"
        properties:
            url: "http://test_plugin.zip"
            """
        result = parse(yaml)
        management_plugins_to_install_for_node = \
            result['nodes'][0]['management_plugins_to_install']
        self.assertEquals(0, len(management_plugins_to_install_for_node))

        # check the property on the plan is correct
        management_plugins_to_install_for_plan = \
            result["management_plugins_to_install"]
        self.assertEquals(0, len(management_plugins_to_install_for_plan))

        # check the boolean flag is correct
        is_management_plugins_to_install = \
            result["is_management_plugins_to_install"]
        self.assertFalse(is_management_plugins_to_install)

    def test_two_identical_plugins_on_node(self):
        yaml = """
blueprint:
    name: test_app
    nodes:
        -   name: test_node1
            type: cloudify.types.host

types:
    cloudify.types.host:
        interfaces:
            test_interface:
                - start: test_management_plugin.start
                - create: test_management_plugin.create

plugins:
    test_management_plugin:
        derived_from: "cloudify.plugins.manager_plugin"
        properties:
            url: "http://test_management_plugin1.zip"
            """
        result = parse(yaml)
        management_plugins_to_install_for_node = \
            result['nodes'][0]['management_plugins_to_install']
        self.assertEquals(1, len(management_plugins_to_install_for_node))

        # check the property on the plan is correct
        management_plugins_to_install_for_plan = \
            result["management_plugins_to_install"]
        self.assertEquals(1, len(management_plugins_to_install_for_plan))

        # check the boolean flag is correct
        is_management_plugins_to_install = \
            result["is_management_plugins_to_install"]
        self.assertTrue(is_management_plugins_to_install)<|MERGE_RESOLUTION|>--- conflicted
+++ resolved
@@ -935,11 +935,7 @@
             relationship_source_operations['test_interface1.install'])
         self.assertEqual(2, len(relationship_source_operations))
 
-<<<<<<< HEAD
-        self.assertEquals(7, len(relationship))
-=======
-        self.assertEquals(9, len(relationship))
->>>>>>> a7cf3aa7
+        self.assertEquals(8, len(relationship))
         plugin_def = result['nodes'][1]['plugins']['test_plugin']
         self.assertEquals('test_plugin', plugin_def['name'])
         self.assertEquals('false', plugin_def['agent_plugin'])
@@ -975,13 +971,8 @@
                           result['nodes'][1]['relationships'][0]['state'])
         self.assertEquals('reachable',
                           result['nodes'][1]['relationships'][1]['state'])
-<<<<<<< HEAD
-        self.assertEquals(5, len(result['nodes'][1]['relationships'][0]))
-        self.assertEquals(5, len(result['nodes'][1]['relationships'][1]))
-=======
-        self.assertEquals(7, len(result['nodes'][1]['relationships'][0]))
-        self.assertEquals(7, len(result['nodes'][1]['relationships'][1]))
->>>>>>> a7cf3aa7
+        self.assertEquals(6, len(result['nodes'][1]['relationships'][0]))
+        self.assertEquals(6, len(result['nodes'][1]['relationships'][1]))
 
     def test_instance_relationships_relationship_inheritance(self):
         # possibly 'inheritance' is the wrong term to use here,
@@ -1039,11 +1030,7 @@
                              rel_target_ops['interface2.op2'])
         self.assertEquals(2, len(rel_target_ops))
 
-<<<<<<< HEAD
-        self.assertEquals(9, len(relationship))
-=======
-        self.assertEquals(11, len(relationship))
->>>>>>> a7cf3aa7
+        self.assertEquals(10, len(relationship))
 
     def test_instance_relationship_properties_inheritance(self):
         yaml = self.MINIMAL_BLUEPRINT + """
@@ -1136,15 +1123,9 @@
         relationship = result['relationships']['relationship']
         parent_relationship = result['relationships']['parent_relationship']
         self.assertEquals(2, len(result['relationships']))
-<<<<<<< HEAD
-        self.assertEquals(2, len(parent_relationship))
-        self.assertEquals(4, len(relationship))
-        self.assertEquals(9, len(node_relationship))
-=======
         self.assertEquals(3, len(parent_relationship))
         self.assertEquals(5, len(relationship))
         self.assertEquals(11, len(node_relationship))
->>>>>>> a7cf3aa7
 
         self.assertEquals('parent_relationship', parent_relationship['name'])
         self.assertEquals(1, len(parent_relationship['target_interfaces']))
@@ -1263,15 +1244,9 @@
         relationship = result['relationships']['relationship']
         parent_relationship = result['relationships']['parent_relationship']
         self.assertEquals(2, len(result['relationships']))
-<<<<<<< HEAD
-        self.assertEquals(3, len(parent_relationship))
-        self.assertEquals(4, len(relationship))
-        self.assertEquals(9, len(node_relationship))
-=======
         self.assertEquals(4, len(parent_relationship))
         self.assertEquals(5, len(relationship))
         self.assertEquals(11, len(node_relationship))
->>>>>>> a7cf3aa7
 
         self.assertEquals('parent_relationship', parent_relationship['name'])
         self.assertEquals(1, len(parent_relationship['target_interfaces']))
@@ -1821,11 +1796,7 @@
         self.assertDictEqual(op_struct('test_plugin1', 'install'),
                              rel1_source_ops['test_interface1.install'])
         self.assertEquals(2, len(rel1_source_ops))
-<<<<<<< HEAD
-        self.assertEquals(7, len(relationship1))
-=======
-        self.assertEquals(9, len(relationship1))
->>>>>>> a7cf3aa7
+        self.assertEquals(8, len(relationship1))
         plugin1_def = result['nodes'][1]['plugins']['test_plugin1']
         self.assertEquals('test_plugin1', plugin1_def['name'])
         self.assertEquals('false', plugin1_def['agent_plugin'])
@@ -1841,11 +1812,7 @@
         self.assertDictEqual(op_struct('test_plugin2', 'install'),
                              rel2_source_ops['test_interface1.install'])
         self.assertEquals(2, len(rel2_source_ops))
-<<<<<<< HEAD
-        self.assertEquals(7, len(relationship2))
-=======
-        self.assertEquals(9, len(relationship2))
->>>>>>> a7cf3aa7
+        self.assertEquals(8, len(relationship2))
 
         # expecting the other plugin to be under test_node rather than
         # test_node2:
