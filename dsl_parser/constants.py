--- conflicted
+++ resolved
@@ -28,9 +28,6 @@
 SCRIPT_PATH_PROPERTY = 'script_path'
 
 FUNCTION_NAME_PATH_SEPARATOR = '__sep__'
-<<<<<<< HEAD
 
 NODE_INSTANCES = 'node_instances'
-=======
-INTERFACES = 'interfaces'
->>>>>>> 4f127f53
+INTERFACES = 'interfaces'