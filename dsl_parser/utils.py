--- conflicted
+++ resolved
@@ -55,7 +55,6 @@
                     '{0}.operations'.format(node_template['name']))
     if 'relationships' in node_template:
         for r in node_template['relationships']:
-<<<<<<< HEAD
             _scan_operations(r.get(['source_operations'], {}),
                              handler,
                              '{0}.{1}'.format(
@@ -63,17 +62,4 @@
             _scan_operations(r.get(['target_operations'], {}),
                              handler,
                              '{0}.{1}'.format(
-                                 node_template['name'], r['type']))
-=======
-            if 'source_operations' in r:
-                _scan_operations(r['source_operations'],
-                                 handler,
-                                 '{0}.{1}'.format(
-                                     node_template['name'], r['type']))
-            if 'target_operations' in r:
-                _scan_operations(r['target_operations'],
-                                 handler,
-                                 '{0}.{1}'.format(
-                                     node_template['name'], r['type']))
->>>>>>> 236724f8
-
+                                 node_template['name'], r['type']))