########
# Copyright (c) 2013 GigaSpaces Technologies Ltd. All rights reserved
#
# Licensed under the Apache License, Version 2.0 (the "License");
# you may not use this file except in compliance with the License.
# You may obtain a copy of the License at
#
#        http://www.apache.org/licenses/LICENSE-2.0
#
# Unless required by applicable law or agreed to in writing, software
# distributed under the License is distributed on an "AS IS" BASIS,
#    * WITHOUT WARRANTIES OR CONDITIONS OF ANY KIND, either express or implied.
#    * See the License for the specific language governing permissions and
#    * limitations under the License.


<<<<<<< HEAD
import os
import copy
import contextlib
import re
from urllib import pathname2url
from urllib2 import urlopen, URLError
from collections import OrderedDict
from collections import namedtuple

import yaml
from jsonschema import validate, ValidationError
from yaml.parser import ParserError

from dsl_parser import constants
from dsl_parser import functions
from dsl_parser import utils
from dsl_parser import schemas

=======
SUPPORTED_VERSIONS = ['cloudify_1_0']

VERSION = 'tosca_definitions_version'
>>>>>>> 0860b6ed
NODE_TEMPLATES = 'node_templates'
IMPORTS = 'imports'
NODE_TYPES = 'node_types'
TYPE_IMPLEMENTATIONS = 'type_implementations'
PLUGINS = 'plugins'
INTERFACES = 'interfaces'
SOURCE_INTERFACES = 'source_interfaces'
TARGET_INTERFACES = 'target_interfaces'
WORKFLOWS = 'workflows'
RELATIONSHIPS = 'relationships'
RELATIONSHIP_IMPLEMENTATIONS = 'relationship_implementations'
PROPERTIES = 'properties'
PARAMETERS = 'parameters'
TYPE_HIERARCHY = 'type_hierarchy'
POLICY_TRIGGERS = 'policy_triggers'
POLICY_TYPES = 'policy_types'
GROUPS = 'groups'
INPUTS = 'inputs'
OUTPUTS = 'outputs'

HOST_TYPE = 'cloudify.types.host'
DEPENDS_ON_REL_TYPE = 'cloudify.relationships.depends_on'
CONTAINED_IN_REL_TYPE = 'cloudify.relationships.contained_in'
CONNECTED_TO_REL_TYPE = 'cloudify.relationships.connected_to'
PLUGIN_INSTALLER_PLUGIN = 'plugin_installer'
AGENT_INSTALLER_PLUGIN = "agent_installer"
WINDOWS_PLUGIN_INSTALLER_PLUGIN = 'windows_plugin_installer'
WINDOWS_AGENT_INSTALLER_PLUGIN = 'windows_agent_installer'
DEFAULT_WORKFLOWS_PLUGIN = 'default_workflows'
OpDescriptor = namedtuple('OpDescriptor', [
    'plugin', 'op_struct', 'name'])


def parse_from_path(dsl_file_path, alias_mapping_dict=None,
                    alias_mapping_url=None, resources_base_url=None):
    with open(dsl_file_path, 'r') as f:
        dsl_string = f.read()
    return _parse(dsl_string, alias_mapping_dict, alias_mapping_url,
                  resources_base_url, dsl_file_path)


def parse_from_url(dsl_url, alias_mapping_dict=None, alias_mapping_url=None,
                   resources_base_url=None):
    with contextlib.closing(urlopen(dsl_url)) as f:
        dsl_string = f.read()
    return _parse(dsl_string, alias_mapping_dict, alias_mapping_url,
                  resources_base_url, dsl_url)


def parse(dsl_string, alias_mapping_dict=None, alias_mapping_url=None,
          resources_base_url=None):
    return _parse(dsl_string, alias_mapping_dict, alias_mapping_url,
                  resources_base_url)


def _get_alias_mapping(alias_mapping_dict, alias_mapping_url):
    alias_mapping = {}
    if alias_mapping_url is not None:
        with contextlib.closing(urlopen(alias_mapping_url)) as f:
            alias_mapping_string = f.read()
        alias_mapping = dict(alias_mapping.items() +
                             _load_yaml(alias_mapping_string,
                                        'Failed to parse alias-mapping')
                             .items())
    if alias_mapping_dict is not None:
        alias_mapping = dict(alias_mapping.items() +
                             alias_mapping_dict.items())
    return alias_mapping


def _dsl_location_to_url(dsl_location, alias_mapping, resources_base_url):
    dsl_location = _apply_alias_mapping_if_available(dsl_location,
                                                     alias_mapping)
    if dsl_location is not None:
        dsl_location = _get_resource_location(dsl_location, resources_base_url)
        if dsl_location is None:
            ex = DSLParsingLogicException(30, 'Failed on converting dsl '
                                              'location to url - no suitable '
                                              'location found '
                                              'for dsl {0}'
                                              .format(dsl_location))
            ex.failed_import = dsl_location
            raise ex
    return dsl_location


def _load_yaml(yaml_stream, error_message):
    try:
        parsed_dsl = yaml.safe_load(yaml_stream)
    except ParserError, ex:
        raise DSLParsingFormatException(-1, '{0}: Illegal yaml; {1}'
                                        .format(error_message, ex))
    if parsed_dsl is None:
        # empty yaml file
        parsed_dsl = {}
    return parsed_dsl


def _create_plan_deployment_plugins(processed_nodes):
    deployment_plugins = []
    deployment_plugin_names = set()
    for node in processed_nodes:
        if constants.DEPLOYMENT_PLUGINS_TO_INSTALL in node:
            for management_plugin in \
                    node[constants.DEPLOYMENT_PLUGINS_TO_INSTALL]:
                if management_plugin[constants.PLUGIN_NAME_KEY] \
                        not in deployment_plugin_names:
                    deployment_plugins.append(management_plugin)
                    deployment_plugin_names\
                        .add(management_plugin[constants.PLUGIN_NAME_KEY])
    return deployment_plugins


def _create_plan_workflow_plugins(workflows, plugins):
    workflow_plugins = []
    workflow_plugin_names = set()
    for workflow, op_struct in workflows.items():
        if op_struct['plugin'] not in workflow_plugin_names:
            plugin_name = op_struct['plugin']
            workflow_plugins.append(plugins[plugin_name])
            workflow_plugin_names.add(plugin_name)
    return workflow_plugins


def _parse(dsl_string, alias_mapping_dict, alias_mapping_url,
           resources_base_url, dsl_location=None):

    alias_mapping = _get_alias_mapping(alias_mapping_dict, alias_mapping_url)

    parsed_dsl = _load_yaml(dsl_string, 'Failed to parse DSL')

    if dsl_location:
        dsl_location = _dsl_location_to_url(dsl_location, alias_mapping,
                                            resources_base_url)
    combined_parsed_dsl = _combine_imports(parsed_dsl, alias_mapping,
                                           dsl_location, resources_base_url)

    _validate_dsl_schema(combined_parsed_dsl)

    dsl_version = combined_parsed_dsl[VERSION]
    if dsl_version not in SUPPORTED_VERSIONS:
        raise DSLParsingLogicException(
            29, 'Unexpected tosca_definitions_version {0}; Currently '
                'supported version are: {1}'.format(dsl_version,
                                                    SUPPORTED_VERSIONS))

    nodes = combined_parsed_dsl[NODE_TEMPLATES]
    node_names_set = {node_name for node_name in nodes.keys()}

    top_level_relationships = _process_relationships(combined_parsed_dsl)

    type_impls = _get_dict_prop(combined_parsed_dsl, TYPE_IMPLEMENTATIONS)\
        .copy()
    relationship_impls = _get_dict_prop(combined_parsed_dsl,
                                        RELATIONSHIP_IMPLEMENTATIONS).copy()

    plugins = _get_dict_prop(combined_parsed_dsl, PLUGINS)
    processed_plugins = {name: _process_plugin(plugin, name)
                         for (name, plugin) in plugins.items()}

    processed_nodes = map(lambda node_name_and_node: _process_node(
        node_name_and_node[0], node_name_and_node[1], combined_parsed_dsl,
        top_level_relationships, node_names_set, type_impls,
        relationship_impls, processed_plugins), nodes.iteritems())

    inputs = combined_parsed_dsl.get(INPUTS, {})
    outputs = combined_parsed_dsl.get(OUTPUTS, {})

    _post_process_nodes(processed_nodes,
                        _get_dict_prop(combined_parsed_dsl, NODE_TYPES),
                        _get_dict_prop(combined_parsed_dsl, RELATIONSHIPS),
                        processed_plugins,
                        type_impls,
                        relationship_impls,
                        node_names_set,
                        inputs,
                        outputs)

    processed_workflows = _process_workflows(
        combined_parsed_dsl.get(WORKFLOWS, {}),
        processed_plugins)
    workflow_plugins_to_install = _create_plan_workflow_plugins(
        processed_workflows,
        processed_plugins)

    plan_management_plugins = _create_plan_deployment_plugins(processed_nodes)

    policy_types = _process_policy_types(
        combined_parsed_dsl.get(POLICY_TYPES, {}))

    policy_triggers = _process_policy_triggers(
        combined_parsed_dsl.get(POLICY_TRIGGERS, {}))

    groups = _process_groups(
        combined_parsed_dsl.get(GROUPS, {}),
        policy_types,
        policy_triggers,
        processed_nodes)

    plan = {
        'nodes': processed_nodes,
        RELATIONSHIPS: top_level_relationships,
        WORKFLOWS: processed_workflows,
        POLICY_TYPES: policy_types,
        POLICY_TRIGGERS: policy_triggers,
        GROUPS: groups,
        INPUTS: inputs,
        constants.DEPLOYMENT_PLUGINS_TO_INSTALL: plan_management_plugins,
        OUTPUTS: outputs,
        'workflow_plugins_to_install': workflow_plugins_to_install
    }

    return plan


def _post_process_nodes(processed_nodes, types, relationships, plugins,
                        type_impls, relationship_impls, node_names,
                        inputs, outputs):
    node_name_to_node = {node['id']: node for node in processed_nodes}

    depends_on_rel_types = _build_family_descendants_set(
        relationships, DEPENDS_ON_REL_TYPE)
    contained_in_rel_types = _build_family_descendants_set(
        relationships, CONTAINED_IN_REL_TYPE)
    connected_to_rel_types = _build_family_descendants_set(
        relationships, CONNECTED_TO_REL_TYPE)
    for node in processed_nodes:
        _post_process_node_relationships(node,
                                         node_name_to_node,
                                         plugins,
                                         contained_in_rel_types,
                                         connected_to_rel_types,
                                         depends_on_rel_types,
                                         relationships)
        node[TYPE_HIERARCHY] = _create_type_hierarchy(node['type'], types)

    # set host_id property to all relevant nodes
    host_types = _build_family_descendants_set(types, HOST_TYPE)
    for node in processed_nodes:
        host_id = _extract_node_host_id(node, node_name_to_node, host_types,
                                        contained_in_rel_types)
        if host_id:
            node['host_id'] = host_id

    # set plugins_to_install property for nodes
    for node in processed_nodes:
        if node['type'] in host_types:
            plugins_to_install = {}
            for another_node in processed_nodes:
                # going over all other nodes, to accumulate plugins
                # from different nodes whose host is the current node
                if 'host_id' in another_node and \
                        another_node['host_id'] == node['id'] and \
                        PLUGINS in another_node:
                    # ok to override here since we assume it is the same plugin
                    for plugin_name, plugin_obj in \
                            another_node[PLUGINS].iteritems():
                        if plugin_obj[constants.PLUGIN_EXECUTOR_KEY]\
                                == constants.HOST_AGENT:
                            plugins_to_install[plugin_name] = plugin_obj
            node['plugins_to_install'] = plugins_to_install.values()

    # set deployment_plugins_to_install property for nodes
    for node in processed_nodes:
        deployment_plugins_to_install = {}
        for plugin_name, plugin_obj in node[PLUGINS].iteritems():
            if plugin_obj[constants.PLUGIN_EXECUTOR_KEY] \
                    == constants.CENTRAL_DEPLOYMENT_AGENT:
                deployment_plugins_to_install[plugin_name] = plugin_obj
        node[constants.DEPLOYMENT_PLUGINS_TO_INSTALL] = \
            deployment_plugins_to_install.values()

    _validate_agent_plugins_on_host_nodes(processed_nodes)
    _validate_type_impls(type_impls)
    _validate_relationship_impls(relationship_impls)
    _validate_inputs(processed_nodes, inputs)
    _validate_outputs(processed_nodes, outputs)


def _create_type_hierarchy(type_name, types):
    """
    Creates node types hierarchy as list where the last type in the list is
    the actual node type.
    """
    current_type = types[type_name]
    if 'derived_from' in current_type:
        parent_type_name = current_type['derived_from']
        types_hierarchy = _create_type_hierarchy(parent_type_name, types)
        types_hierarchy.append(type_name)
        return types_hierarchy
    return [type_name]


def _post_process_node_relationships(processed_node,
                                     node_name_to_node,
                                     plugins,
                                     contained_in_rel_types,
                                     connected_to_rel_types,
                                     depends_on_rel_type,
                                     relationships):
    contained_in_relationships = []
    if RELATIONSHIPS in processed_node:
        for relationship in processed_node[RELATIONSHIPS]:
            target_node = node_name_to_node[relationship['target_id']]
            _process_node_relationships_operations(
                relationship, 'source_interfaces', 'source_operations',
                processed_node, plugins)
            _process_node_relationships_operations(
                relationship, 'target_interfaces', 'target_operations',
                target_node, plugins)
            _add_base_type_to_relationship(relationship,
                                           contained_in_rel_types,
                                           connected_to_rel_types,
                                           depends_on_rel_type,
                                           contained_in_relationships)
            relationship[TYPE_HIERARCHY] = _create_type_hierarchy(
                relationship['type'], relationships)

    if len(contained_in_relationships) > 1:
        ex = DSLParsingLogicException(
            112, 'Node {0} has more than one relationship that is derived'
                 ' from {1} relationship. Found: {2}'
                 .format(processed_node['name'],
                         CONTAINED_IN_REL_TYPE,
                         contained_in_relationships))
        ex.relationship_types = contained_in_relationships
        raise ex


# used in multi_instance
def _add_base_type_to_relationship(relationship,
                                   contained_in_rel_types,
                                   connected_to_rel_types,
                                   depends_on_rel_types,
                                   contained_in_relationships):
    base = 'undefined'
    rel_type = relationship['type']
    if rel_type in contained_in_rel_types:
        base = 'contained'
        contained_in_relationships.append(rel_type)
    elif rel_type in connected_to_rel_types:
        base = 'connected'
    elif rel_type in depends_on_rel_types:
        base = 'depends'
    relationship['base'] = base


pattern = re.compile("(.+)\[(\d+)\]")


def _expand(context_properties, node_properties, node_id, operation_name):

    def raise_exception(property_path):
        ex = DSLParsingLogicException(
            104, 'Mapped property {0} does not exist in the '
                 'context node properties {1} (node {2}, '
                 'operation {3})'.format(property_path,
                                         node_properties,
                                         node_id,
                                         operation_name))
        ex.property_name = property_path
        raise ex

    if not context_properties:
        return None
    result = {}
    for key, value in context_properties.items():
        if type(value) == dict:
            if len(value) == 1 and value.keys()[0] == 'get_property':
                property_path = value.values()[0]
                current_properties_level = node_properties
                for property_segment in property_path.split('.'):
                    match = pattern.match(property_segment)
                    if match:
                        index = int(match.group(2))
                        property_name = match.group(1)
                        if property_name not in current_properties_level:
                            raise_exception(property_path)
                        if type(current_properties_level[property_name]) != \
                                list:
                            raise_exception(property_path)
                        current_properties_level = \
                            current_properties_level[property_name][index]
                    else:
                        if property_segment not in current_properties_level:
                            raise_exception(property_path)
                        current_properties_level = \
                            current_properties_level[property_segment]
                    result[key] = current_properties_level
            else:
                if 'get_property' in value:
                    raise DSLParsingLogicException(
                        105, "Additional properties are not allowed when "
                             "using 'get_property' (node {0}, operation {1}, "
                             "property {2})".format(key,
                                                    node_id, operation_name))
                result[key] = _expand(value, node_properties, node_id,
                                      operation_name)
        else:
            result[key] = value
    return result


def _process_context_operations(partial_error_message, interfaces, plugins,
                                node, error_code):
    operations = {}
    for interface_name, interface in interfaces.items():
        operation_mapping_context = \
            _extract_plugin_names_and_operation_mapping_from_interface(
                interface,
                plugins,
                error_code,
                'In interface {0} {1}'.format(interface_name,
                                              partial_error_message))
        _validate_no_duplicate_operations(operation_mapping_context,
                                          interface_name, node['id'],
                                          node['type'])
        # for operation_name, plugin_name, operation_mapping, \
        #         operation_properties in operation_mapping_context:
        for op_descriptor in operation_mapping_context:
            if op_descriptor.plugin is not None:
                op_struct = op_descriptor.op_struct
                plugin_name = op_descriptor.op_struct['plugin']
                operation_name = op_descriptor.name
                operation_properties = _expand(
                    op_descriptor.op_struct.get('properties'),
                    _get_dict_prop(node, 'properties'),
                    node['id'],
                    operation_name)
                node[PLUGINS][plugin_name] = op_descriptor.plugin
                op_struct = op_struct.copy()
                if operation_properties is not None:
                    op_struct['properties'] = operation_properties
                if operation_name in operations:
                    # Indicate this implicit operation name needs to be
                    # removed as we can only
                    # support explicit implementation in this case
                    operations[operation_name] = None
                else:
                    operations[operation_name] = op_struct
                operations['{0}.{1}'.format(interface_name,
                                            operation_name)] = op_struct

    return dict((operation, op_struct) for operation, op_struct in
                operations.iteritems() if op_struct is not None)


def _process_node_relationships_operations(relationship,
                                           interfaces_attribute,
                                           operations_attribute,
                                           node_for_plugins,
                                           plugins):
    if interfaces_attribute in relationship:
        partial_error_message = 'in relationship of type {0} in node {1}'\
                                .format(relationship['type'],
                                        node_for_plugins['id'])

        operations = _process_context_operations(
            partial_error_message,
            relationship[interfaces_attribute],
            plugins, node_for_plugins, 19)

        relationship[operations_attribute] = operations


def _extract_plugin_names_and_operation_mapping_from_interface(
        interface,
        plugins,
        error_code,
        partial_error_message):
    plugin_names = plugins.keys()
    result = []
    for operation in interface:
        op_descriptor = \
            _extract_plugin_name_and_operation_mapping_from_operation(
                plugins, plugin_names, operation, error_code,
                partial_error_message)
        result.append(op_descriptor)
    return result


def _validate_type_impls(type_impls):
    for impl_name, impl_content in type_impls.iteritems():
        node_ref = impl_content['node_ref']
        ex = \
            DSLParsingLogicException(
                110, '\'{0}\' type implementation has a reference to a '
                     'node which does not exist named \'{1}\''.
                format(impl_name, node_ref))
        ex.implementation = impl_name
        ex.node_ref = node_ref
        raise ex


def _validate_relationship_impls(relationship_impls):
    for impl_name, impl_content in relationship_impls.iteritems():
        source_node_ref = impl_content['source_node_ref']
        target_node_ref = impl_content['target_node_ref']
        ex = \
            DSLParsingLogicException(
                111, '\'{0}\' relationship implementation between \'{1}->{'
                     '2}\' is not mapped to any matching node relationship'.
                format(impl_name, source_node_ref, target_node_ref))
        ex.implementation = impl_name
        ex.source_node_ref = source_node_ref
        raise ex


def _validate_inputs(node_templates, inputs):
    def handler(dict_, k, v, path):
        func = functions.parse(v, context=path)
        if isinstance(func, functions.GetInput):
            func.validate(inputs)

    for node_template in node_templates:
        node_name = node_template['name']
        utils.scan_properties(node_template['properties'],
                              handler,
                              '{0}.properties'.format(node_name))
        utils.scan_node_operation_properties(node_template, handler)


def _validate_outputs(node_templates, outputs):
    def handler(dict_, k, v, _):
        func = functions.parse(v)
        if isinstance(func, functions.GetAttribute):
            func.validate(node_templates)
    for output in outputs.values():
        utils.scan_properties(output, handler, 'outputs')


def _validate_agent_plugins_on_host_nodes(processed_nodes):
    for node in processed_nodes:
        if 'host_id' not in node and PLUGINS in node:
            for plugin in node[PLUGINS].itervalues():
                if plugin[constants.PLUGIN_EXECUTOR_KEY] \
                        == constants.HOST_AGENT:
                    raise DSLParsingLogicException(
                        24, "node {0} has no relationship which makes it "
                            "contained within a host and it has a "
                            "plugin[{1}] with '{2}' as an executor. "
                            "These types of plugins must be "
                            "installed on a host".format(node['id'],
                                                         plugin['name'],
                                                         constants.HOST_AGENT))


def _build_family_descendants_set(types_dict, derived_from):
    return {type_name for type_name in types_dict.iterkeys()
            if _is_derived_from(type_name, types_dict, derived_from)}


def _is_derived_from(type_name, types, derived_from):
    if type_name == derived_from:
        return True
    elif 'derived_from' in types[type_name]:
        return _is_derived_from(types[type_name]['derived_from'], types,
                                derived_from)
    return False


# This method is applicable to both types and relationships.
# it's concerned with extracting the super types
# recursively, where the merging_func parameter is used to merge them with the
# current type
def _extract_complete_type_recursive(type_obj, type_name, dsl_container,
                                     merging_func, visited_type_names,
                                     is_relationships):
    if type_name in visited_type_names:
        visited_type_names.append(type_name)
        ex = DSLParsingLogicException(
            100, 'Failed parsing {0} {1}, Circular dependency detected: {2}'
                 .format('relationship' if is_relationships else 'type',
                         type_name, ' --> '.join(visited_type_names)))
        ex.circular_dependency = visited_type_names
        raise ex
    visited_type_names.append(type_name)
    current_level_type = copy.deepcopy(type_obj)
    # halt condition
    if 'derived_from' not in current_level_type:
        return current_level_type

    super_type_name = current_level_type['derived_from']
    if super_type_name not in dsl_container:
        raise DSLParsingLogicException(
            14, 'Missing definition for {0} {1} which is declared as derived '
                'by {0} {2}'.format(
                    'relationship' if is_relationships else 'type',
                    super_type_name,
                    type_name))

    super_type = dsl_container[super_type_name]
    complete_super_type = _extract_complete_type_recursive(
        super_type, super_type_name, dsl_container, merging_func,
        visited_type_names, is_relationships)
    return merging_func(complete_super_type, current_level_type)


def _process_relationships(combined_parsed_dsl):
    processed_relationships = {}
    if RELATIONSHIPS not in combined_parsed_dsl:
        return processed_relationships

    relationships = combined_parsed_dsl[RELATIONSHIPS]

    for rel_name, rel_obj in relationships.iteritems():
        complete_rel_obj = _extract_complete_type_recursive(
            rel_obj, rel_name, relationships,
            _rel_inheritance_merging_func, [], True)

        plugins = _get_dict_prop(combined_parsed_dsl, PLUGINS)
        _validate_relationship_fields(complete_rel_obj, plugins, rel_name)
        complete_rel_obj_copy = copy.deepcopy(complete_rel_obj)
        processed_relationships[rel_name] = complete_rel_obj_copy
        processed_relationships[rel_name]['name'] = rel_name
    return processed_relationships


def _validate_relationship_fields(rel_obj, plugins, rel_name):
    for interfaces in [SOURCE_INTERFACES, TARGET_INTERFACES]:
        if interfaces in rel_obj:
            for interface_name, interface in rel_obj[interfaces].items():
                operation_mapping_context = \
                    _extract_plugin_names_and_operation_mapping_from_interface(
                        interface,
                        plugins,
                        19,
                        'Relationship: {0}'.format(rel_name))
                _validate_no_duplicate_operations(
                    operation_mapping_context, interface_name,
                    relationship_name=rel_name)


def _rel_inheritance_merging_func(complete_super_type,
                                  current_level_type,
                                  merge_properties=True):
    merged_type = current_level_type

    if merge_properties:
        merged_props_array = _merge_sub_dicts(complete_super_type,
                                              merged_type,
                                              PROPERTIES)
        if len(merged_props_array) > 0:
            merged_type[PROPERTIES] = merged_props_array

    # derived source and target interfaces
    for interfaces in [SOURCE_INTERFACES, TARGET_INTERFACES]:
        merged_interfaces = _merge_interface_dicts(complete_super_type,
                                                   merged_type, interfaces)
        if len(merged_interfaces) > 0:
            merged_type[interfaces] = merged_interfaces

    return merged_type


def _merge_interface_dicts(overridden, overriding, interfaces_attribute):
    if interfaces_attribute not in overridden and \
            interfaces_attribute not in overriding:
        return {}
    if interfaces_attribute not in overridden:
        return overriding[interfaces_attribute]
    if interfaces_attribute not in overriding:
        return overridden[interfaces_attribute]
    merged_interfaces = copy.deepcopy(overridden[interfaces_attribute])
    for overriding_interface, interface_obj in \
            overriding[interfaces_attribute].items():
        interface_obj_copy = copy.deepcopy(interface_obj)
        if overriding_interface not in overridden[interfaces_attribute]:
            merged_interfaces[overriding_interface] = interface_obj_copy
        else:
            merged_interfaces[overriding_interface] = _merge_interface_list(
                overridden[interfaces_attribute][overriding_interface],
                interface_obj_copy)
    return merged_interfaces


def _merge_interface_list(overridden_interface, overriding_interface):

    def op_and_op_name(op):
        if type(op) == str:
            return op, op
        key, value = op.items()[0]
        return key, op

    # OrderedDict for easier testability
    overridden = OrderedDict((x, y) for x, y in map(op_and_op_name,
                                                    overridden_interface))
    overriding = OrderedDict((x, y) for x, y in map(op_and_op_name,
                                                    overriding_interface))
    result = []
    for op_name, operation in overridden.items():
        if op_name not in overriding:
            result.append(operation)
        else:
            result.append(overriding[op_name])
    for op_name, operation in overriding.items():
        if op_name not in overridden:
            result.append(operation)
    return result


def _extract_plugin_name_and_operation_mapping_from_operation(
        plugins,
        plugin_names,
        operation,
        error_code,
        partial_error_message,
        is_workflows=False):
    properties_field_name = 'parameters' if is_workflows else 'properties'
    if type(operation) == str:
        return OpDescriptor(name=operation,
                            plugin=None,
                            op_struct=_operation_struct(
                                None,
                                None,
                                None,
                                properties_field_name))
    operation_name = operation.keys()[0]
    operation_content = operation.values()[0]
    operation_properties = None
    if type(operation_content) == str:
        operation_mapping = operation_content
    else:
        operation_mapping = operation_content['mapping']
        operation_properties = operation_content[properties_field_name]

    longest_prefix = 0
    longest_prefix_plugin_name = None
    for plugin_name in plugin_names:
        if operation_mapping.startswith('{0}.'.format(plugin_name)):
            plugin_name_length = len(plugin_name)
            if plugin_name_length > longest_prefix:
                longest_prefix = plugin_name_length
                longest_prefix_plugin_name = plugin_name
    if longest_prefix_plugin_name is not None:
        return OpDescriptor(
            name=operation_name,
            plugin=plugins[longest_prefix_plugin_name],
            op_struct=_operation_struct(
                longest_prefix_plugin_name,
                operation_mapping[longest_prefix + 1:],
                operation_properties,
                properties_field_name
            ))
    else:
        # This is an error for validation done somewhere down the
        # current stack trace
        base_error_message = 'Could not extract plugin from {2} ' \
                             'mapping {0}, which is declared for {2} ' \
                             '{1}.'.format(
                                 operation_mapping,
                                 operation_name,
                                 'workflow' if is_workflows else 'operation')
        error_message = base_error_message + partial_error_message
        raise DSLParsingLogicException(error_code, error_message)


def _process_workflows(workflows, plugins):
    processed_workflows = {}
    plugin_names = plugins.keys()
    for name, mapping in workflows.items():
        op_descriptor = \
            _extract_plugin_name_and_operation_mapping_from_operation(
                plugins=plugins,
                plugin_names=plugin_names,
                operation={name: mapping},
                error_code=21,
                partial_error_message='',
                is_workflows=True)
        processed_workflows[name] = op_descriptor.op_struct
    return processed_workflows


def _process_policy_types(policy_types):
    processed = copy.deepcopy(policy_types)
    for policy in processed.values():
        policy[PROPERTIES] = policy.get(PROPERTIES, {})
    return processed


def _process_policy_triggers(policy_triggers):
    processed = copy.deepcopy(policy_triggers)
    for trigger in processed.values():
        trigger[PARAMETERS] = trigger.get(PARAMETERS, {})
    return processed


def _process_groups(groups, policy_types, policy_triggers, processed_nodes):
    node_names = {n['name'] for n in processed_nodes}
    processed_groups = copy.deepcopy(groups)
    for group_name, group in processed_groups.items():
        for member in group['members']:
            if member not in node_names:
                raise DSLParsingLogicException(
                    40,
                    'member "{}" of group "{}" does not '
                    'match any defined node'.format(member, groups))
        for policy_name, policy in group['policies'].items():
            if policy['type'] not in policy_types:
                raise DSLParsingLogicException(
                    41,
                    'policy "{}" of group "{}" references a non existent '
                    'policy type "{}"'
                    .format(policy_name, group, policy['type']))
            merged_properties = _merge_schema_and_instance_properties(
                policy.get(PROPERTIES, {}),
                {},
                policy_types[policy['type']].get(PROPERTIES, {}),
                '{0} \'{1}\' property is not part of '
                'the policy type properties schema',
                '{0} does not provide a value for mandatory '
                '\'{1}\' property which is '
                'part of its policy type schema',
                node_name='group "{}", policy "{}"'.format(group_name,
                                                           policy_name))
            policy[PROPERTIES] = merged_properties
            policy['triggers'] = policy.get('triggers', {})
            for trigger_name, trigger in policy['triggers'].items():
                if trigger['type'] not in policy_triggers:
                    raise DSLParsingLogicException(
                        42,
                        'trigger "{}" of policy "{}" of group "{}" '
                        'references a non existent '
                        'policy trigger "{}"'
                        .format(trigger_name,
                                policy_name,
                                group, trigger['type']))
                merged_parameters = _merge_schema_and_instance_properties(
                    trigger.get(PARAMETERS, {}),
                    {},
                    policy_triggers[trigger['type']].get(PARAMETERS, {}),
                    '{0} \'{1}\' property is not part of '
                    'the policy type properties schema',
                    '{0} does not provide a value for mandatory '
                    '\'{1}\' property which is '
                    'part of its policy type schema',
                    node_name='group "{}", policy "{}" trigger "{}"'
                              .format(group_name, policy_name, trigger_name))
                trigger[PARAMETERS] = merged_parameters
    return processed_groups


def _process_node_relationships(node, node_name, node_names_set,
                                processed_node, top_level_relationships,
                                relationship_impls):
    if RELATIONSHIPS in node:
        relationships = []
        for relationship in node[RELATIONSHIPS]:
            relationship_type = relationship['type']
            relationship_type, impl_properties = \
                _get_relationship_implementation_if_exists(
                    node_name, relationship['target'], relationship_impls,
                    relationship_type, top_level_relationships)
            relationship['type'] = relationship_type
            # validating only the instance relationship values - the inherited
            # relationship values if any
            # should have been validated when the top level relationships were
            # processed.
            # validate target field (done separately since it's only available
            # in instance relationships)
            if relationship['target'] not in node_names_set:
                raise DSLParsingLogicException(
                    25, 'a relationship instance under node {0} of type {1} '
                        'declares an undefined target node {2}'
                        .format(node_name, relationship_type,
                                relationship['target']))
            if relationship['target'] == node_name:
                raise DSLParsingLogicException(
                    23, 'a relationship instance under node {0} of type {1} '
                        'illegally declares the source node as the target node'
                        .format(node_name, relationship_type))
                # merge relationship instance with relationship type
            if relationship_type not in top_level_relationships:
                raise DSLParsingLogicException(
                    26, 'a relationship instance under node {0} declares an '
                        'undefined relationship type {1}'
                        .format(node_name, relationship_type))

            relationship_complete_type = \
                top_level_relationships[relationship_type]
            complete_relationship = _rel_inheritance_merging_func(
                relationship_complete_type,
                relationship,
                merge_properties=False)
            complete_relationship[PROPERTIES] = \
                _merge_schema_and_instance_properties(
                    _get_dict_prop(relationship, PROPERTIES),
                    impl_properties,
                    _get_dict_prop(relationship_complete_type, PROPERTIES),
                    '{0} node relationship \'{1}\' property is not part of '
                    'the derived relationship type properties schema',
                    '{0} node relationship does not provide a '
                    'value for mandatory  '
                    '\'{1}\' property which is '
                    'part of its relationship type schema',
                    node_name=node_name
                )
            complete_relationship['target_id'] = \
                complete_relationship['target']
            del (complete_relationship['target'])
            complete_relationship['state'] = 'reachable'
            relationships.append(complete_relationship)

        processed_node[RELATIONSHIPS] = relationships


def _get_implementation(lookup_message_str, type_name, implementations,
                        impl_category, types, err_code_ambig,
                        err_code_derive, candidate_func):
    candidates = {impl_name: impl_content for impl_name, impl_content in
                  implementations.iteritems() if
                  candidate_func(impl_content)}

    if len(candidates) > 1:
        ex = \
            DSLParsingLogicException(
                err_code_ambig, 'Ambiguous implementation of {0} {1} detected,'
                ' more than one candidate - {2}'.format(impl_category,
                                                        lookup_message_str,
                                                        candidates.keys()))
        ex.implementations = list(candidates.keys())
        raise ex

    if len(candidates) == 0:
        return None

    impl = candidates.values()[0]
    impl_name = candidates.keys()[0]
    impl_type = impl['type']
    if not _is_derived_from(impl_type, types, type_name):
        ex = \
            DSLParsingLogicException(
                err_code_derive,
                'Type of implementation {0} of {1} {2} is not equal or'
                ' derives from the node type - {3} cannot replace {4}'
                .format(impl_name, impl_category, lookup_message_str,
                        impl_type, type_name))
        ex.implementation = impl_name
        raise ex

    del implementations[impl_name]

    return impl


def _get_type_implementation_if_exists(node_name, node_type_name,
                                       type_implementations, types):

    def candidate_function(impl_content):
        return impl_content['node_ref'] == node_name

    impl = _get_implementation(node_name,
                               node_type_name,
                               type_implementations,
                               'node',
                               types,
                               103,
                               102,
                               candidate_function)
    if impl is None:
        return node_type_name, dict()

    impl_type = impl['type']

    return impl_type, _get_dict_prop(impl, 'properties')


def _get_relationship_implementation_if_exists(source_node_name,
                                               target_node_name,
                                               relationship_impls,
                                               relationship_type,
                                               relationships):
    def candidate_function(impl_content):
        return \
            impl_content['source_node_ref'] == source_node_name and \
            impl_content['target_node_ref'] == target_node_name and \
            _is_derived_from(impl_content['type'], relationships,
                             relationship_type)

    impl = _get_implementation('{0}->{1}'.format(source_node_name,
                                                 target_node_name),
                               relationship_type,
                               relationship_impls,
                               'relationship',
                               relationships,
                               108,
                               109,
                               candidate_function)

    if impl is None:
        return relationship_type, dict()

    return impl['type'], _get_dict_prop(impl, PROPERTIES)


def _validate_no_duplicate_operations(interface_operation_mappings,
                                      interface_name,
                                      node_id=None,
                                      node_type=None,
                                      relationship_name=None):
    operation_names = set()
    for op_descriptor in interface_operation_mappings:
        operation_name = op_descriptor.name
        if operation_name in operation_names:
            error_message = 'Duplicate operation {0} found in interface {1} '\
                            .format(operation_name, interface_name)
            if node_id is not None:
                error_message += ' in node {0} '.format(node_id)
            if node_type is not None:
                error_message += ' node type {0}'.format(node_type)
            if relationship_name is not None:
                error_message += ' relationship name {0}'.format(
                    relationship_name)
            raise DSLParsingLogicException(20, error_message)
        operation_names.add(operation_name)


def _operation_struct(plugin_name, operation_mapping, operation_properties,
                      properties_field_name):
    result = {'plugin': plugin_name, 'operation': operation_mapping}
    if operation_properties is not None:
        result[properties_field_name] = operation_properties
    return result


def _process_node(node_name, node, parsed_dsl,
                  top_level_relationships, node_names_set, type_impls,
                  relationship_impls, plugins):
    declared_node_type_name = node['type']
    processed_node = {'name': node_name,
                      'id': node_name,
                      'declared_type': declared_node_type_name}

    # handle types
    if NODE_TYPES not in parsed_dsl or declared_node_type_name not in \
            parsed_dsl[NODE_TYPES]:
        err_message = 'Could not locate node type: {0}; existing types: {1}'\
                      .format(declared_node_type_name,
                              parsed_dsl[NODE_TYPES].keys() if
                              NODE_TYPES in parsed_dsl else 'None')
        raise DSLParsingLogicException(7, err_message)

    node_type_name, impl_properties = \
        _get_type_implementation_if_exists(
            node_name, declared_node_type_name,
            type_impls,
            parsed_dsl[NODE_TYPES])
    processed_node['type'] = node_type_name

    node_type = parsed_dsl[NODE_TYPES][node_type_name]
    complete_node_type = _extract_complete_node_type(node_type, node_type_name,
                                                     parsed_dsl, node_name,
                                                     node, impl_properties)
    processed_node[PROPERTIES] = complete_node_type[PROPERTIES]
    processed_node[PLUGINS] = {}
    # handle plugins and operations
    if INTERFACES in complete_node_type:
        partial_error_message = 'in node {0} of type {1}'\
            .format(processed_node['id'], processed_node['type'])
        operations = _process_context_operations(
            partial_error_message,
            complete_node_type[INTERFACES],
            plugins,
            processed_node, 10)

        processed_node['operations'] = operations

    # handle relationships
    _process_node_relationships(node, node_name, node_names_set,
                                processed_node, top_level_relationships,
                                relationship_impls)

    processed_node[PROPERTIES]['cloudify_runtime'] = {}

    processed_node['instances'] = node['instances'] \
        if 'instances' in node else {'deploy': 1}

    return processed_node


def _extract_node_host_id(processed_node, node_name_to_node, host_types,
                          contained_in_rel_types):
    if processed_node['type'] in host_types:
        return processed_node['id']
    else:
        if RELATIONSHIPS in processed_node:
            for rel in processed_node[RELATIONSHIPS]:
                if rel['type'] in contained_in_rel_types:
                    return _extract_node_host_id(
                        node_name_to_node[rel['target_id']],
                        node_name_to_node,
                        host_types,
                        contained_in_rel_types)


def _process_plugin(plugin, plugin_name):
    if plugin[constants.PLUGIN_EXECUTOR_KEY] not \
            in [constants.CENTRAL_DEPLOYMENT_AGENT,
                constants.HOST_AGENT]:
        raise DSLParsingLogicException(
            18, 'plugin {0} has an illegal '
                '{1} value {2}; value '
                'must be either {3} or {4}'
            .format(plugin_name,
                    constants.PLUGIN_EXECUTOR_KEY,
                    plugin[constants.PLUGIN_EXECUTOR_KEY],
                    constants.CENTRAL_DEPLOYMENT_AGENT,
                    constants.HOST_AGENT))

    plugin_source = plugin.get(constants.PLUGIN_SOURCE_KEY, None)
    plugin_install = plugin.get(constants.PLUGIN_INSTALL_KEY, True)

    if plugin_install and not plugin_source:
        raise DSLParsingLogicException(
            50,
            "plugin {0} needs to be installed, "
            "but doe's not declare a {1} property"
            .format(plugin_name, constants.PLUGIN_SOURCE_KEY)
        )

    processed_plugin = copy.deepcopy(plugin)

    # augment plugin dictionary
    processed_plugin[constants.PLUGIN_NAME_KEY] = plugin_name
    processed_plugin[constants.PLUGIN_INSTALL_KEY] = plugin_install
    processed_plugin[constants.PLUGIN_SOURCE_KEY] = plugin_source

    return processed_plugin


def _merge_sub_dicts(overridden_dict, overriding_dict, sub_dict_key):
    overridden_sub_dict = _get_dict_prop(overridden_dict, sub_dict_key)
    overriding_sub_dict = _get_dict_prop(overriding_dict, sub_dict_key)
    return dict(overridden_sub_dict.items() + overriding_sub_dict.items())


def _extract_complete_node_type(dsl_type, dsl_type_name, parsed_dsl,
                                node_name, node, impl_properties):
    def types_and_node_inheritance_common_merging_func(complete_super_type,
                                                       merged_type):
        # derive interfaces
        merged_type[INTERFACES] = _merge_interface_dicts(complete_super_type,
                                                         merged_type,
                                                         INTERFACES)
        return merged_type

    def types_inheritance_merging_func(complete_super_type,
                                       current_level_type):
        merged_type = current_level_type
        # derive properties. This is not part of the common merging func of
        # types and nodes since node properties aren't derived from the
        # type; type properties are the node properties' schema.
        merged_type[PROPERTIES] = _merge_sub_dicts(complete_super_type,
                                                   merged_type,
                                                   PROPERTIES)

        types_and_node_inheritance_common_merging_func(complete_super_type,
                                                       merged_type)

        return merged_type

    complete_type = _extract_complete_type_recursive(
        dsl_type, dsl_type_name,
        parsed_dsl[NODE_TYPES],
        types_inheritance_merging_func, [], False)

    complete_node = types_and_node_inheritance_common_merging_func(
        complete_type,
        copy.deepcopy(node))

    complete_node[PROPERTIES] = _merge_schema_and_instance_properties(
        _get_dict_prop(node, PROPERTIES),
        impl_properties,
        _get_dict_prop(complete_type, PROPERTIES),
        '{0} node \'{1}\' property is not part of the derived'
        ' type properties schema',
        '{0} node does not provide a '
        'value for mandatory  '
        '\'{1}\' property which is '
        'part of its type schema',
        node_name=node_name
    )

    return complete_node


def _merge_schema_and_instance_properties(
        instance_properties,
        impl_properties,
        schema_properties,
        undefined_property_error_message,
        missing_property_error_message,
        node_name):

    instance_properties = dict(instance_properties.items() +
                               impl_properties.items())

    flattened_schema_props = {}
    for prop_key, prop in schema_properties.iteritems():
        flattened_schema_props[prop_key] =\
            prop['default'] if 'default' in prop else None

    for key in instance_properties.iterkeys():
        if key not in flattened_schema_props:
            ex = DSLParsingLogicException(
                106,
                undefined_property_error_message.format(node_name, key))
            ex.property = key
            raise ex

    merged_properties = dict(flattened_schema_props.items() +
                             instance_properties.items())

    for key, value in merged_properties.iteritems():
        if value is None:
            ex = DSLParsingLogicException(
                107,
                missing_property_error_message.format(node_name, key))
            ex.property = key
            raise ex

    _validate_properties_types(merged_properties, schema_properties)

    return merged_properties


def _validate_properties_types(properties, properties_schema):
    for prop_key, prop in properties_schema.iteritems():
        prop_type = prop.get('type')
        if prop_type is None:
            continue
        prop_val = properties[prop_key]

        if functions.parse(prop_val) != prop_val:
            # intrinsic function - not validated at the moment
            continue

        if prop_type == 'integer':
            if isinstance(prop_val, (int, long)) and not isinstance(
                    prop_val, bool):
                continue
        elif prop_type == 'float':
            if isinstance(prop_val, (int, float, long)) and not isinstance(
                    prop_val, bool):
                continue
        elif prop_type == 'boolean':
            if isinstance(prop_val, bool):
                continue
        elif prop_type == 'string':
            continue
        else:
            raise RuntimeError(
                'Unexpected type defined in property schema for property {0} -'
                ' unknown type is {1}'.format(prop_key, prop_type))

        raise DSLParsingLogicException(
            50, 'Property type validation failed: Property {0} type '
                'is {1}, yet it was assigned with the value {2}'.format(
                    prop_key, prop_type, prop_val))


def _apply_ref(filename, path_context, alias_mapping, resources_base_url):
    filename = _apply_alias_mapping_if_available(filename, alias_mapping)
    ref_url = _get_resource_location(filename, resources_base_url,
                                     path_context)
    if not ref_url:
        raise DSLParsingLogicException(
            31, 'Failed on ref - Unable to locate ref {0}'.format(filename))
    try:
        with contextlib.closing(urlopen(ref_url)) as f:
            return f.read()
    except URLError:
        raise DSLParsingLogicException(
            31, 'Failed on ref - Unable to open file {0} (searched for {1})'
                .format(filename, ref_url))


def _replace_or_add_interface(merged_interfaces, interface_element):
    # locate if this interface exists in the list
    matching_interface = next((x for x in merged_interfaces if
                               _get_interface_name(x) ==
                               _get_interface_name(interface_element)), None)
    # add if not
    if matching_interface is None:
        merged_interfaces.append(interface_element)
    # replace with current interface element
    else:
        index_of_interface = merged_interfaces.index(matching_interface)
        merged_interfaces[index_of_interface] = interface_element


def _get_interface_name(interface_element):
    return interface_element if type(interface_element) == str else \
        interface_element.iterkeys().next()


def _get_list_prop(dictionary, prop_name):
    return dictionary.get(prop_name, [])


def _get_dict_prop(dictionary, prop_name):
    return dictionary.get(prop_name, {})


def _combine_imports(parsed_dsl, alias_mapping, dsl_location,
                     resources_base_url):
    def _merge_into_dict_or_throw_on_duplicate(from_dict, to_dict,
                                               top_level_key, path):
        for key, value in from_dict.iteritems():
            if key not in to_dict:
                to_dict[key] = value
            else:
                path.append(key)
                raise DSLParsingLogicException(
                    4, 'Failed on import: Could not merge {0} due to conflict '
                       'on path {1}'.format(top_level_key, ' --> '.join(path)))

    # TODO: Find a solution for top level workflows, which should be probably
    # somewhat merged with override
    merge_no_override = {INTERFACES, NODE_TYPES, PLUGINS, WORKFLOWS,
                         TYPE_IMPLEMENTATIONS, RELATIONSHIPS,
                         RELATIONSHIP_IMPLEMENTATIONS,
                         POLICY_TYPES, GROUPS, POLICY_TRIGGERS}
    merge_one_nested_level_no_override = dict()

    combined_parsed_dsl = copy.deepcopy(parsed_dsl)
    _replace_ref_with_inline_paths(combined_parsed_dsl, dsl_location,
                                   alias_mapping, resources_base_url)

    if VERSION not in parsed_dsl:
        raise DSLParsingLogicException(
            27, '{0} field must appear in the main blueprint file'.format(
                VERSION))

    if IMPORTS not in parsed_dsl:
        return combined_parsed_dsl

    dsl_version = parsed_dsl[VERSION]
    _validate_imports_section(parsed_dsl[IMPORTS], dsl_location)

    ordered_imports_list = []
    _build_ordered_imports_list(parsed_dsl, ordered_imports_list,
                                alias_mapping, dsl_location,
                                resources_base_url)
    if dsl_location:
        ordered_imports_list = ordered_imports_list[1:]

    for single_import in ordered_imports_list:
        try:
            # (note that this check is only to verify nothing went wrong in
            # the meanwhile, as we've already read
            # from all imported files earlier)
            with contextlib.closing(urlopen(single_import)) as f:
                parsed_imported_dsl = _load_yaml(
                    f, 'Failed to parse import {0}'.format(single_import))
        except URLError, ex:
            error = DSLParsingLogicException(
                13, 'Failed on import - Unable to open import url {0}; {1}'
                    .format(single_import, ex.message))
            error.failed_import = single_import
            raise error

        if VERSION in parsed_imported_dsl:
            imported_dsl_version = parsed_imported_dsl[VERSION]
            if imported_dsl_version != dsl_version:
                raise DSLParsingLogicException(
                    28, "An import uses a different "
                        "tosca_definitions_version than the one defined in "
                        "the main blueprint's file: main blueprint's file "
                        "version is {0}, import with different version is {"
                        "1}, version of problematic import is {2}".format(
                            dsl_version, single_import, imported_dsl_version))
            # no need to keep imported dsl's version - it's only used for
            # validation against the main blueprint's version
            del parsed_imported_dsl[VERSION]

        _replace_ref_with_inline_paths(parsed_imported_dsl, single_import,
                                       alias_mapping, resources_base_url)

        # combine the current file with the combined parsed dsl
        # we have thus far
        for key, value in parsed_imported_dsl.iteritems():
            if key == IMPORTS:  # no need to merge those..
                continue
            if key not in combined_parsed_dsl:
                # simply add this first level property to the dsl
                combined_parsed_dsl[key] = value
            else:
                if key in merge_no_override:
                    # this section will combine dictionary entries of the top
                    # level only, with no overrides
                    _merge_into_dict_or_throw_on_duplicate(
                        value, combined_parsed_dsl[key], key, [])
                elif key in merge_one_nested_level_no_override:
                    # this section will combine dictionary entries on up to one
                    # nested level, yet without overrides
                    for nested_key, nested_value in value.iteritems():
                        if nested_key not in combined_parsed_dsl[key]:
                            combined_parsed_dsl[key][nested_key] = nested_value
                        else:
                            _merge_into_dict_or_throw_on_duplicate(
                                nested_value,
                                combined_parsed_dsl[key][nested_key],
                                key, [nested_key])
                else:
                    # first level property is not white-listed for merge -
                    # throw an exception
                    raise DSLParsingLogicException(
                        3, 'Failed on import: non-mergeable field {0}'
                           .format(key))

    # clean the now unnecessary 'imports' section from the combined dsl
    if IMPORTS in combined_parsed_dsl:
        del combined_parsed_dsl[IMPORTS]
    return combined_parsed_dsl


def _replace_ref_with_inline_paths(dsl, path_context, alias_mapping,
                                   resources_base_url):
    if type(dsl) not in (list, dict):
        return

    if type(dsl) == list:
        for item in dsl:
            _replace_ref_with_inline_paths(item, path_context, alias_mapping,
                                           resources_base_url)
        return

    for key, value in dsl.iteritems():
        if key == 'ref':
            dsl[key] = _apply_ref(value, path_context, alias_mapping,
                                  resources_base_url)
        else:
            _replace_ref_with_inline_paths(value, path_context, alias_mapping,
                                           resources_base_url)


def _get_resource_location(resource_name, resources_base_url,
                           current_resource_context=None):
    # Already url format
    if resource_name.startswith('http:')\
            or resource_name.startswith('https:')\
            or resource_name.startswith('file:')\
            or resource_name.startswith('ftp:'):
        return resource_name

    # Points to an existing file
    if os.path.exists(resource_name):
        return 'file:{0}'.format(pathname2url(os.path.abspath(resource_name)))

    if current_resource_context:
        candidate_url = current_resource_context[
            :current_resource_context.rfind('/') + 1] + resource_name
        if _validate_url_exists(candidate_url):
            return candidate_url

    if resources_base_url:
        return resources_base_url + resource_name


def _validate_url_exists(url):
    try:
        with contextlib.closing(urlopen(url)):
            return True
    except URLError:
        return False


def _build_ordered_imports_list(parsed_dsl, ordered_imports_list,
                                alias_mapping, current_import,
                                resources_base_url):
    def _build_ordered_imports_list_recursive(parsed_dsl, current_import):
        if current_import is not None:
            ordered_imports_list.append(current_import)

        if IMPORTS not in parsed_dsl:
            return

        for another_import in parsed_dsl[IMPORTS]:
            another_import = _apply_alias_mapping_if_available(another_import,
                                                               alias_mapping)
            import_url = _get_resource_location(another_import,
                                                resources_base_url,
                                                current_import)
            if import_url is None:
                ex = DSLParsingLogicException(
                    13, 'Failed on import - no suitable location found for '
                        'import {0}'.format(another_import))
                ex.failed_import = another_import
                raise ex
            if import_url not in ordered_imports_list:
                try:
                    with contextlib.closing(urlopen(import_url)) as f:
                        imported_dsl = _load_yaml(
                            f, 'Failed to parse import {0} (via {1})'
                               .format(another_import, import_url))
                    _build_ordered_imports_list_recursive(imported_dsl,
                                                          import_url)
                except URLError, ex:
                    ex = DSLParsingLogicException(
                        13, 'Failed on import - Unable to open import url '
                            '{0}; {1}'.format(import_url, ex.message))
                    ex.failed_import = import_url
                    raise ex

    _build_ordered_imports_list_recursive(parsed_dsl, current_import)


def _validate_dsl_schema(parsed_dsl):
    try:
        validate(parsed_dsl, schemas.DSL_SCHEMA)
    except ValidationError, ex:
        raise DSLParsingFormatException(
            1, '{0}; Path to error: {1}'
               .format(ex.message, '.'.join((str(x) for x in ex.path))))


def _validate_imports_section(imports_section, dsl_location):
    # imports section is validated separately from the main schema since it is
    # validated for each file separately,
    # while the standard validation runs only after combining all imports
    # together
    try:
        validate(imports_section, schemas.IMPORTS_SCHEMA)
    except ValidationError, ex:
        raise DSLParsingFormatException(
            2, 'Improper "imports" section in yaml {0}; {1}; Path to error: '
               '{2}'.format(dsl_location, ex.message,
                            '.'.join((str(x) for x in ex.path))))


def _apply_alias_mapping_if_available(name, alias_mapping):
    return alias_mapping[name] if name in alias_mapping else name


class DSLParsingException(Exception):
    def __init__(self, err_code, *args):
        super(DSLParsingException, self).__init__(*args)
        self.err_code = err_code


class DSLParsingLogicException(DSLParsingException):
    pass


class DSLParsingFormatException(DSLParsingException):
    pass<|MERGE_RESOLUTION|>--- conflicted
+++ resolved
@@ -14,7 +14,6 @@
 #    * limitations under the License.
 
 
-<<<<<<< HEAD
 import os
 import copy
 import contextlib
@@ -33,11 +32,9 @@
 from dsl_parser import utils
 from dsl_parser import schemas
 
-=======
 SUPPORTED_VERSIONS = ['cloudify_1_0']
 
 VERSION = 'tosca_definitions_version'
->>>>>>> 0860b6ed
 NODE_TEMPLATES = 'node_templates'
 IMPORTS = 'imports'
 NODE_TYPES = 'node_types'
