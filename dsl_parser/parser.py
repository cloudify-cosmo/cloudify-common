--- conflicted
+++ resolved
@@ -74,7 +74,6 @@
     return plan
 
 
-<<<<<<< HEAD
 def _process_top_level_workflows(workflows, alias_mapping):
     processed_workflows = {}
     for name, flow_obj in workflows.iteritems():
@@ -87,8 +86,6 @@
     return processed_workflows
 
 
-=======
->>>>>>> 74457b0d
 def _process_node(node, parsed_dsl):
     node_type_name = node['type']
     processed_node = {'id': '{0}.{1}'.format(parsed_dsl[APPLICATION_TEMPLATE]['name'], node['name']),
@@ -181,7 +178,7 @@
     super_type_name = current_level_type['derived_from']
     if super_type_name not in parsed_dsl[TYPES]:
         raise DSLParsingLogicException(14, 'Missing definition for type {0} which is declared as derived by type {1}'
-        .format(super_type_name, dsl_type_name))
+                                       .format(super_type_name, dsl_type_name))
 
     super_type = parsed_dsl[TYPES][super_type_name]
     complete_super_type = _extract_complete_type_recursive(super_type, super_type_name, parsed_dsl,
@@ -261,11 +258,7 @@
     return matching_plugins[0]
 
 
-<<<<<<< HEAD
 def _combine_imports(parsed_dsl, alias_mapping, dsl_file_path):
-=======
-def _combine_imports(parsed_dsl, dsl_file_path):
->>>>>>> 74457b0d
     merge_no_override = {INTERFACES, PLUGINS}
 
     combined_parsed_dsl = copy.deepcopy(parsed_dsl)
@@ -275,20 +268,12 @@
     _validate_imports_section(parsed_dsl[IMPORTS], dsl_file_path)
 
     ordered_imports_list = []
-<<<<<<< HEAD
-    _build_ordered_imports_list(parsed_dsl, ordered_imports_list, alias_mapping, [], dsl_file_path)
-
-    for single_import in ordered_imports_list:
-        try: #(note that this check is only to verify nothing went wrong in the meanwhile, as we've already read
-        # from all imported files earlier)
-=======
-    _build_ordered_imports_list(parsed_dsl, ordered_imports_list, dsl_file_path)
+    _build_ordered_imports_list(parsed_dsl, ordered_imports_list, alias_mapping, dsl_file_path)
 
     for single_import in ordered_imports_list:
         try:
             #(note that this check is only to verify nothing went wrong in the meanwhile, as we've already read
             # from all imported files earlier)
->>>>>>> 74457b0d
             with open(single_import, 'r') as f:
                 parsed_imported_dsl = yaml.safe_load(f)
         except EnvironmentError:
@@ -319,16 +304,12 @@
     return combined_parsed_dsl
 
 
-<<<<<<< HEAD
-def _build_ordered_imports_list(parsed_dsl, ordered_imports_list, alias_mapping, current_path_imports_list,
-                                current_import):
-=======
-def _build_ordered_imports_list(parsed_dsl, ordered_imports_list, current_import):
-    _build_ordered_imports_list_recursive(parsed_dsl, ordered_imports_list, [], current_import)
-
-
-def _build_ordered_imports_list_recursive(parsed_dsl, ordered_imports_list, current_path_imports_list, current_import):
->>>>>>> 74457b0d
+def _build_ordered_imports_list(parsed_dsl, ordered_imports_list, alias_mapping, current_import):
+    _build_ordered_imports_list_recursive(parsed_dsl, ordered_imports_list, alias_mapping, [], current_import)
+
+
+def _build_ordered_imports_list_recursive(parsed_dsl, ordered_imports_list, alias_mapping, current_path_imports_list,
+                                          current_import):
     if current_import is not None:
         current_path_imports_list.append(current_import)
         ordered_imports_list.append(current_import)
@@ -346,13 +327,8 @@
             try:
                 with open(another_import, 'r') as f:
                     imported_dsl = yaml.safe_load(f)
-<<<<<<< HEAD
-                    _build_ordered_imports_list(imported_dsl, ordered_imports_list, alias_mapping,
-                                                current_path_imports_list, another_import)
-=======
-                    _build_ordered_imports_list_recursive(imported_dsl, ordered_imports_list,
+                    _build_ordered_imports_list_recursive(imported_dsl, ordered_imports_list, alias_mapping,
                                                           current_path_imports_list, another_import)
->>>>>>> 74457b0d
             except EnvironmentError:
                 raise DSLParsingLogicException(13, 'Failed on import - Unable to open file {0}'.format(another_import))
         elif another_import in current_path_imports_list:
