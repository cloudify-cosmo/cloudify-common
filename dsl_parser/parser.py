--- conflicted
+++ resolved
@@ -1121,7 +1121,6 @@
     return impl['type'], _get_dict_prop(impl, PROPERTIES)
 
 
-<<<<<<< HEAD
 def _operation_struct(plugin_name,
                       operation_mapping,
                       operation_inputs,
@@ -1130,7 +1129,8 @@
         'plugin': plugin_name,
         'operation': operation_mapping,
         'executor': executor,
-        'inputs': operation_inputs
+        'inputs': operation_inputs,
+        'has_intrinsic_functions': False
     }
 
 
@@ -1142,16 +1142,6 @@
         'operation': workflow_mapping,
         'parameters': workflow_parameters
     }
-=======
-def _operation_struct(plugin_name, operation_mapping, operation_properties,
-                      properties_field_name):
-    result = {'plugin': plugin_name, 'operation': operation_mapping}
-    if properties_field_name == INPUTS:
-        result['has_intrinsic_functions'] = False
-    if operation_properties is not None:
-        result[properties_field_name] = operation_properties
-    return result
->>>>>>> 7184e01a
 
 
 def _process_node(node_name, node, parsed_dsl,
