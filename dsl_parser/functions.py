########
# Copyright (c) 2014 GigaSpaces Technologies Ltd. All rights reserved
#
# Licensed under the Apache License, Version 2.0 (the "License");
# you may not use this file except in compliance with the License.
# You may obtain a copy of the License at
#
#        http://www.apache.org/licenses/LICENSE-2.0
#
# Unless required by applicable law or agreed to in writing, software
# distributed under the License is distributed on an "AS IS" BASIS,
#    * WITHOUT WARRANTIES OR CONDITIONS OF ANY KIND, either express or implied.
#    * See the License for the specific language governing permissions and
#    * limitations under the License.

import pkg_resources
import abc

from dsl_parser import exceptions
from dsl_parser import scan


SELF = 'SELF'
SOURCE = 'SOURCE'
TARGET = 'TARGET'

TEMPLATE_FUNCTIONS = {}


def register(fn=None, name=None):
    if fn is None:
        def partial(_fn):
            return register(_fn, name=name)
        return partial
    TEMPLATE_FUNCTIONS[name] = fn
    fn.name = name
    return fn


def unregister(name):
    if name in TEMPLATE_FUNCTIONS:
        del TEMPLATE_FUNCTIONS[name]


def register_entry_point_functions():
    for entry_point in pkg_resources.iter_entry_points(
            group='cloudify.tosca.ext.functions'):
        register(fn=entry_point.load(), name=entry_point.name)


class Function(object):

    __metaclass__ = abc.ABCMeta
    name = 'function'

    def __init__(self, args, scope=None, context=None, path=None, raw=None):
        self.scope = scope
        self.context = context
        self.path = path
        self.raw = raw
        self._parse_args(args)

    @abc.abstractmethod
    def _parse_args(self, args):
        pass

    @abc.abstractmethod
    def validate(self, plan):
        pass

    @abc.abstractmethod
    def evaluate(self, plan):
        pass

    @abc.abstractmethod
    def evaluate_runtime(self,
                         cache,
                         get_node_instances_method,
                         get_node_instance_method,
                         get_node_method):
        pass


@register(name='get_input')
class GetInput(Function):

    def __init__(self, args, **kwargs):
        self.input_name = None
        super(GetInput, self).__init__(args, **kwargs)

    def _parse_args(self, args):
        valid_args_type = isinstance(args, basestring)
        if not valid_args_type:
            raise ValueError(
                "get_input function argument should be a string in "
                "{0} but is '{1}'.".format(self.context, args))
        self.input_name = args

    def validate(self, plan):
        if self.input_name not in plan.inputs:
            raise exceptions.UnknownInputError(
                "{0} get_input function references an "
                "unknown input '{1}'.".format(self.context, self.input_name))

    def evaluate(self, plan):
        return plan.inputs[self.input_name]

    def evaluate_runtime(self,
                         cache,
                         get_node_instances_method,
                         get_node_instance_method,
                         get_node_method):
        raise RuntimeError('runtime evaluation for {0} is not supported'
                           .format(self.name))


@register(name='get_property')
class GetProperty(Function):

    def __init__(self, args, **kwargs):
        self.node_name = None
        self.property_path = None
        super(GetProperty, self).__init__(args, **kwargs)

    def _parse_args(self, args):
        if not isinstance(args, list) or len(args) < 2:
            raise ValueError(
                'Illegal arguments passed to {0} function. Expected: '
                '<node_name, property_name [, nested-property-1, ... ]> but '
                'got: {1}.'.format(self.name, args))
        self.node_name = args[0]
        self.property_path = args[1:]

    def validate(self, plan):
        self.evaluate(plan)

    def get_node_template(self, plan):
        if self.node_name == SELF:
            if self.scope != scan.NODE_TEMPLATE_SCOPE:
                raise ValueError(
                    '{0} can only be used in a context of node template but '
                    'appears in {1}.'.format(SELF, self.scope))
            node = self.context
        elif self.node_name in [SOURCE, TARGET]:
            if self.scope != scan.NODE_TEMPLATE_RELATIONSHIP_SCOPE:
                raise ValueError(
                    '{0} can only be used within a relationship but is used '
                    'in {1}'.format(self.node_name, self.path))
            if self.node_name == SOURCE:
                node = self.context['node_template']
            else:
                target_node = self.context['relationship']['target_id']
                node = [
                    x for x in plan.node_templates
                    if x['name'] == target_node][0]
        else:
            found = [
                x for x in plan.node_templates if self.node_name == x['id']]
            if len(found) == 0:
                raise KeyError(
                    "{0} function node reference '{1}' does not exist.".format(
                        self.name, self.node_name))
            node = found[0]
        self._get_property_value(node)
        return node

    def _get_property_value(self, node_template):
        return _get_property_value(node_template['name'],
                                   node_template['properties'],
                                   self.property_path,
                                   self.path)

    def evaluate(self, plan):
        return self._get_property_value(self.get_node_template(plan))

    def evaluate_runtime(self,
                         cache,
                         get_node_instances_method,
                         get_node_instance_method,
                         get_node_method):
        raise RuntimeError('runtime evaluation for {0} is not supported'
                           .format(self.name))


@register(name='get_attribute')
class GetAttribute(Function):

    def __init__(self, args, **kwargs):
        self.node_name = None
        self.attribute_path = None
        super(GetAttribute, self).__init__(args, **kwargs)

    def _parse_args(self, args):
        if not isinstance(args, list) or len(args) < 2:
            raise ValueError(
                'Illegal arguments passed to {0} function. '
                'Expected: <node_name, attribute_name [, nested-attr-1, ...]>'
                'but got: {1}.'.format(self.name, args))
        self.node_name = args[0]
        self.attribute_path = args[1:]

    def validate(self, plan):
        if self.scope == scan.OUTPUTS_SCOPE and self.node_name in [SELF,
                                                                   SOURCE,
                                                                   TARGET]:
            raise ValueError('{0} cannot be used with {1} function in '
                             '{2}.'.format(self.node_name,
                                           self.name,
                                           self.path))
        if self.scope == scan.NODE_TEMPLATE_SCOPE and \
                self.node_name in [SOURCE, TARGET]:
            raise ValueError('{0} cannot be used with {1} function in '
                             '{2}.'.format(self.node_name,
                                           self.name,
                                           self.path))
        if self.scope == scan.NODE_TEMPLATE_RELATIONSHIP_SCOPE and \
                self.node_name == SELF:
            raise ValueError('{0} cannot be used with {1} function in '
                             '{2}.'.format(self.node_name,
                                           self.name,
                                           self.path))
        if self.node_name not in [SELF, SOURCE, TARGET]:
            found = [
                x for x in plan.node_templates if self.node_name == x['id']]
            if not found:
                raise KeyError(
                    "{0} function node reference '{1}' does not exist.".format(
                        self.name, self.node_name))

    def evaluate(self, plan):
        if 'operation' in self.context:
            self.context['operation']['has_intrinsic_functions'] = True
        return self.raw

    def evaluate_runtime(self,
                         cache,
                         get_node_instances_method,
                         get_node_instance_method,
                         get_node_method):
        if self.node_name == SELF:
            node_instance_id = self.context.get('self')
            self._validate_ref(node_instance_id, SELF)
            node_instance = self._get_node_instance(cache,
                                                    get_node_instance_method,
                                                    node_instance_id)
        elif self.node_name == SOURCE:
            node_instance_id = self.context.get('source')
            self._validate_ref(node_instance_id, SOURCE)
            node_instance = self._get_node_instance(cache,
                                                    get_node_instance_method,
                                                    node_instance_id)
        elif self.node_name == TARGET:
            node_instance_id = self.context.get('target')
            self._validate_ref(node_instance_id, TARGET)
            node_instance = self._get_node_instance(cache,
                                                    get_node_instance_method,
                                                    node_instance_id)
        else:
            node_id = self.node_name
            if self.node_name not in cache['node_to_node_instances']:
                node_instances = get_node_instances_method(node_id)
                cache['node_to_node_instances'][node_id] = node_instances
            node_instances = cache['node_to_node_instances'][node_id]
            if len(node_instances) == 0:
                raise exceptions.FunctionEvaluationError(
                    self.name,
                    'Node specified in function does not exist: {0}.'
                    .format(self.node_name))
            if len(node_instances) > 1:
                raise exceptions.FunctionEvaluationError(
                    self.name,
                    'Multi instances of node "{0}" are not supported by '
                    'function.'.format(self.node_name))
            node_instance = node_instances[0]
            # because of elastic_search eventual consistency
            node_instance = self._get_node_instance(cache,
                                                    get_node_instance_method,
                                                    node_instance.id)

        value = _get_property_value(node_instance.node_id,
                                    node_instance.runtime_properties,
                                    self.attribute_path,
                                    self.path,
                                    raise_if_not_found=False)
        if value is None:
            node = self._get_node(cache,
                                  get_node_method,
                                  node_instance.node_id)
            value = _get_property_value(node.id,
                                        node.properties,
                                        self.attribute_path,
                                        self.path,
                                        raise_if_not_found=False)
        return value

    @staticmethod
    def _get_node(cache, get_node_method, node_id):
        if node_id not in cache['nodes']:
            node = get_node_method(node_id)
            cache['nodes'][node_id] = node
        return cache['nodes'][node_id]

    @staticmethod
    def _get_node_instance(cache,
                           get_node_instance_method,
                           node_instance_id):
        if node_instance_id not in cache['node_instances']:
            node_instance = get_node_instance_method(node_instance_id)
            cache['node_instances'][node_instance_id] = node_instance
        return cache['node_instances'][node_instance_id]

    def _validate_ref(self, ref, ref_name):
        if not ref:
            raise exceptions.FunctionEvaluationError(
                self.name,
                '{0} is missing in request context in {1} for '
                'attribute {2}'.format(ref_name,
                                       self.path,
                                       self.attribute_path))


class FnJoin(Function):
    # Registered as an entry point in setup.py

    def __init__(self, args, **kwargs):
        self.separator = None
        self.joined = None
        super(FnJoin, self).__init__(args, **kwargs)

    def _parse_args(self, args):
        if not (isinstance(args, list) and
                len(args) == 2 and
                isinstance(args[0], basestring) and
                isinstance(args[1], list)):
            raise ValueError(
                'Illegal arguments passed to {0} function. '
                'Expected: <separator, [arg1, arg2, ...]>'
                'but got: {1}.'.format(self.name, args))
        self.separator = args[0]
        self.joined = args[1]

    def validate(self, plan):
        if self.scope not in [scan.NODE_TEMPLATE_SCOPE,
                              scan.NODE_TEMPLATE_RELATIONSHIP_SCOPE,
                              scan.OUTPUTS_SCOPE]:
            raise ValueError('{0} cannot be used in {1}.'
                             .format(self.name,
                                     self.path))

    def evaluate(self, plan):
        for joined_value in self.joined:
            if parse(joined_value) != joined_value:
                return self.raw
        return self.join()

    def evaluate_runtime(self,
                         cache,
                         get_node_instances_method,
                         get_node_instance_method,
                         get_node_method):
        return self.evaluate(plan=None)

    def join(self):
        str_join = [str(elem) for elem in self.joined]
        return self.separator.join(str_join)


class FnConcat(FnJoin):
    # Registered as an entry point in setup.py

    def _parse_args(self, args):
        if not isinstance(args, list):
            raise ValueError(
                'Illegal arguments passed to {0} function. '
                'Expected: <[arg1, arg2, ...]>'
                'but got: {1}.'.format(self.name, args))
        self.separator = ''
        self.joined = args


def _get_property_value(node_name,
                        properties,
                        property_path,
                        context_path='',
                        raise_if_not_found=True):
    """Extracts a property's value according to the provided property path

    :param node_name: Node name the property belongs to (for logging).
    :param properties: Properties dict.
    :param property_path: Property path as list.
    :param context_path: Context path (for logging).
    :param raise_if_not_found: Whether to raise an error if property not found.
    :return: Property value.
    """
    str_list = lambda li: [str(item) for item in li]
    value = properties
    for p in property_path:
        if isinstance(value, dict):
            if p not in value:
                if raise_if_not_found:
                    raise KeyError(
                        "Node template property '{0}.properties.{1}' "
                        "referenced from '{2}' doesn't exist.".format(
                            node_name, '.'.join(str_list(property_path)),
                            context_path))
                return None
            value = value[p]
        elif isinstance(value, list):
            try:
                value = value[p]
            except TypeError:
                raise TypeError(
                    "Node template property '{0}.properties.{1}' "
                    "referenced from '{2}' is expected {3} to be an int "
                    "but it is a {4}.".format(
                        node_name, '.'.join(str_list(property_path)),
                        context_path,
                        p, type(p).__name__))
            except IndexError:
                if raise_if_not_found:
                    raise IndexError(
                        "Node template property '{0}.properties.{1}' "
                        "referenced from '{2}' index is out of range. Got {3}"
                        " but list size is {4}.".format(
                            node_name, '.'.join(str_list(property_path)),
                            context_path, p, len(value)))
                return None
        else:
            if raise_if_not_found:
                raise KeyError(
                    "Node template property '{0}.properties.{1}' "
                    "referenced from '{2}' doesn't exist.".format(
                        node_name, '.'.join(str_list(property_path)),
                        context_path))
            return None

    return value


def parse(raw_function, scope=None, context=None, path=None):
    if isinstance(raw_function, dict) and len(raw_function) == 1:
        func_name = raw_function.keys()[0]
        if func_name in TEMPLATE_FUNCTIONS:
            func_args = raw_function.values()[0]
            return TEMPLATE_FUNCTIONS[func_name](func_args,
                                                 scope=scope,
                                                 context=context,
                                                 path=path,
                                                 raw=raw_function)
    return raw_function


def evaluate_functions(payload, context,
                       get_node_instances_method,
                       get_node_instance_method,
                       get_node_method):
    """Evaluate functions in payload.

    :param payload: The payload to evaluate.
    :param context: Context used during evaluation.
    :param get_node_instances_method: A method for getting node instances.
    :param get_node_instance_method: A method for getting a node instance.
    :param get_node_method: A method for getting a node.
    :return: payload.
    """
    cache = {
        'node_to_node_instances': {},
        'node_instances': {},
        'nodes': {}
    }

<<<<<<< HEAD
    handler = runtime_evaluation_handler(cache,
                                         get_node_instances_method,
                                         get_node_instance_method,
                                         get_node_method)
=======
    def validate_ref(ref, ref_name, path, func):
        if not ref:
            raise exceptions.FunctionEvaluationError(
                GET_ATTRIBUTE_FUNCTION,
                '{0} is missing in request context in {1} for '
                'attribute {2}'.format(ref_name, path, func.attribute_path))

    def _get_node_instance(node_instance_id):
        if node_instance_id not in ctx['node_instances']:
            node_instance = get_node_instance_method(node_instance_id)
            ctx['node_instances'][node_instance_id] = node_instance
        return ctx['node_instances'][node_instance_id]

    def _get_node(node_id):
        if node_id not in ctx['nodes']:
            node = get_node_method(node_id)
            ctx['nodes'][node_id] = node
        return ctx['nodes'][node_id]

    def handler(v, scope, context, path):
        func = parse(v, scope=scope, context=context, path=path)
        if not isinstance(func, GetAttribute):
            return v

        if func.node_name == SELF:
            node_instance_id = context.get('self')
            validate_ref(node_instance_id, SELF, path, func)
            node_instance = _get_node_instance(node_instance_id)
        elif func.node_name == SOURCE:
            node_instance_id = context.get('source')
            validate_ref(node_instance_id, SOURCE, path, func)
            node_instance = _get_node_instance(node_instance_id)
        elif func.node_name == TARGET:
            node_instance_id = context.get('target')
            validate_ref(node_instance_id, TARGET, path, func)
            node_instance = _get_node_instance(node_instance_id)
        else:
            node_id = func.node_name
            if func.node_name not in ctx['node_to_node_instances']:
                node_instances = get_node_instances_method(node_id)
                ctx['node_to_node_instances'][node_id] = node_instances
            node_instances = ctx['node_to_node_instances'][node_id]
            if len(node_instances) == 0:
                raise exceptions.FunctionEvaluationError(
                    GET_ATTRIBUTE_FUNCTION,
                    'Node specified in function does not exist: {0}.'
                    .format(func.node_name))
            if len(node_instances) > 1:
                raise exceptions.FunctionEvaluationError(
                    GET_ATTRIBUTE_FUNCTION,
                    'Multi instances of node "{0}" are not supported by '
                    'function.'.format(func.node_name))
            node_instance = node_instances[0]

        value = _get_property_value(node_instance.node_id,
                                    node_instance.runtime_properties,
                                    func.attribute_path,
                                    path,
                                    raise_if_not_found=False)
        if value is None:
            node = _get_node(node_instance.node_id)
            value = _get_property_value(node.id,
                                        node.properties,
                                        func.attribute_path,
                                        path,
                                        raise_if_not_found=False)
        return value

>>>>>>> fb775afe
    scan.scan_properties(payload,
                         handler,
                         scope=None,
                         context=context,
                         path='payload',
                         replace=True)
    return payload


def evaluate_outputs(outputs_def,
                     get_node_instances_method,
                     get_node_instance_method,
                     get_node_method):
    """Evaluates an outputs definition containing intrinsic functions.

    :param outputs_def: Outputs definition.
    :param get_node_instances_method: A method for getting node instances.
    :param get_node_instance_method: A method for getting a node instance.
    :param get_node_method: A method for getting a node.
    :return: Outputs dict.
    """
    outputs = dict((k, v['value']) for k, v in outputs_def.iteritems())
    return evaluate_functions(
        payload=outputs,
        context={},
        get_node_instances_method=get_node_instances_method,
        get_node_instance_method=get_node_instance_method,
        get_node_method=get_node_method)


def plan_evaluation_handler(plan):
    def handler(v, scope, context, path):
        func = parse(v, scope=scope, context=context, path=path)
        evaluated_value = v
        scanned = False
        while isinstance(func, Function):
            previous_evaluated_value = evaluated_value
            evaluated_value = func.evaluate(plan)
            # currently this only applies to FnJoin, but will apply to any
            # function that only partly evaluates itself and will resume
            # evaluation during runtime (evaluate_outputs, evaluate_functions)
            if scanned and previous_evaluated_value == evaluated_value:
                return evaluated_value
            scan.scan_properties(evaluated_value,
                                 handler,
                                 scope=scope,
                                 context=context,
                                 path=path,
                                 replace=True)
            scanned = True
            func = parse(evaluated_value,
                         scope=scope,
                         context=context,
                         path=path)
        return evaluated_value
    return handler


def runtime_evaluation_handler(cache,
                               get_node_instances_method,
                               get_node_instance_method,
                               get_node_method):
    def handler(v, scope, context, path):
        func = parse(v, scope=scope, context=context, path=path)
        evaluated_value = v
        while isinstance(func, Function):
            evaluated_value = func.evaluate_runtime(cache,
                                                    get_node_instances_method,
                                                    get_node_instance_method,
                                                    get_node_method)
            scan.scan_properties(evaluated_value,
                                 handler,
                                 scope=scope,
                                 context=context,
                                 path=path,
                                 replace=True)
            func = parse(evaluated_value,
                         scope=scope,
                         context=context,
                         path=path)
        return evaluated_value
    return handler<|MERGE_RESOLUTION|>--- conflicted
+++ resolved
@@ -272,10 +272,6 @@
                     'Multi instances of node "{0}" are not supported by '
                     'function.'.format(self.node_name))
             node_instance = node_instances[0]
-            # because of elastic_search eventual consistency
-            node_instance = self._get_node_instance(cache,
-                                                    get_node_instance_method,
-                                                    node_instance.id)
 
         value = _get_property_value(node_instance.node_id,
                                     node_instance.runtime_properties,
@@ -468,82 +464,10 @@
         'node_instances': {},
         'nodes': {}
     }
-
-<<<<<<< HEAD
     handler = runtime_evaluation_handler(cache,
                                          get_node_instances_method,
                                          get_node_instance_method,
                                          get_node_method)
-=======
-    def validate_ref(ref, ref_name, path, func):
-        if not ref:
-            raise exceptions.FunctionEvaluationError(
-                GET_ATTRIBUTE_FUNCTION,
-                '{0} is missing in request context in {1} for '
-                'attribute {2}'.format(ref_name, path, func.attribute_path))
-
-    def _get_node_instance(node_instance_id):
-        if node_instance_id not in ctx['node_instances']:
-            node_instance = get_node_instance_method(node_instance_id)
-            ctx['node_instances'][node_instance_id] = node_instance
-        return ctx['node_instances'][node_instance_id]
-
-    def _get_node(node_id):
-        if node_id not in ctx['nodes']:
-            node = get_node_method(node_id)
-            ctx['nodes'][node_id] = node
-        return ctx['nodes'][node_id]
-
-    def handler(v, scope, context, path):
-        func = parse(v, scope=scope, context=context, path=path)
-        if not isinstance(func, GetAttribute):
-            return v
-
-        if func.node_name == SELF:
-            node_instance_id = context.get('self')
-            validate_ref(node_instance_id, SELF, path, func)
-            node_instance = _get_node_instance(node_instance_id)
-        elif func.node_name == SOURCE:
-            node_instance_id = context.get('source')
-            validate_ref(node_instance_id, SOURCE, path, func)
-            node_instance = _get_node_instance(node_instance_id)
-        elif func.node_name == TARGET:
-            node_instance_id = context.get('target')
-            validate_ref(node_instance_id, TARGET, path, func)
-            node_instance = _get_node_instance(node_instance_id)
-        else:
-            node_id = func.node_name
-            if func.node_name not in ctx['node_to_node_instances']:
-                node_instances = get_node_instances_method(node_id)
-                ctx['node_to_node_instances'][node_id] = node_instances
-            node_instances = ctx['node_to_node_instances'][node_id]
-            if len(node_instances) == 0:
-                raise exceptions.FunctionEvaluationError(
-                    GET_ATTRIBUTE_FUNCTION,
-                    'Node specified in function does not exist: {0}.'
-                    .format(func.node_name))
-            if len(node_instances) > 1:
-                raise exceptions.FunctionEvaluationError(
-                    GET_ATTRIBUTE_FUNCTION,
-                    'Multi instances of node "{0}" are not supported by '
-                    'function.'.format(func.node_name))
-            node_instance = node_instances[0]
-
-        value = _get_property_value(node_instance.node_id,
-                                    node_instance.runtime_properties,
-                                    func.attribute_path,
-                                    path,
-                                    raise_if_not_found=False)
-        if value is None:
-            node = _get_node(node_instance.node_id)
-            value = _get_property_value(node.id,
-                                        node.properties,
-                                        func.attribute_path,
-                                        path,
-                                        raise_if_not_found=False)
-        return value
-
->>>>>>> fb775afe
     scan.scan_properties(payload,
                          handler,
                          scope=None,
